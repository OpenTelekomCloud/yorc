package hostspool

//go:generate go-enum -f=hostspool_structs.go --lower

import (
	"bytes"
	"encoding/json"
<<<<<<< HEAD
	"strings"

	"github.com/pkg/errors"
=======
	"strconv"
>>>>>>> 95f6afca
)

// HostStatus x ENUM(
// free,
// allocated
// )
type HostStatus int

// MarshalJSON is used to represent this enumeration as a string instead of an int
func (hs HostStatus) MarshalJSON() ([]byte, error) {
	buffer := bytes.NewBufferString(`"`)
	buffer.WriteString(hs.String())
	buffer.WriteString(`"`)
	return buffer.Bytes(), nil
}

// UnmarshalJSON is used to read this enumeration from a string
func (hs *HostStatus) UnmarshalJSON(b []byte) error {
	var s string
	err := json.Unmarshal(b, &s)
	if err != nil {
		return errors.Wrap(err, "failed to unmarshal HostStatus as string")
	}
	*hs, err = ParseHostStatus(strings.ToLower(s))
	return errors.Wrap(err, "failed to parse HostStatus from JSON input")
}

// TODO support winrm for windows hosts

// A Connection holds info used to connect to a host using SSH
type Connection struct {
	// The User that we should use for the connection. Defaults to root.
	User string `json:"user,omitempty"`
	// The Password that we should use for the connection. One of Password or PrivateKey is required. PrivateKey takes the precedence.
	Password string `json:"password,omitempty"`
	// The SSH Private Key that we should use for the connection. One of Password or PrivateKey is required. PrivateKey takes the precedence.
	PrivateKey string `json:"private_key,omitempty"`
	// The address of the Host to connect to. Defaults to the hostname specified during the registration.
	Host string `json:"host,omitempty"`
	// The Port to connect to. Defaults to 22 if set to 0.
	Port uint64 `json:"port,omitempty"`
}

// String allows to stringify a connection
func (conn Connection) String() string {
	var pass, key string
	if conn.Password != "" {
		pass = "password: " + conn.Password + ", "
	}
	if conn.PrivateKey != "" {
		key = "private key: " + conn.PrivateKey + ", "
	}

	return "user: " + conn.User + ", " + pass + key + "host: " + conn.Host + ", " + "port: " + strconv.FormatUint(conn.Port, 10)
}

// An Host holds information on an Host as it is known by the hostspool
type Host struct {
	Name       string            `json:"name,omitempty"`
	Connection Connection        `json:"connection"`
	Status     HostStatus        `json:"status"`
	Labels     map[string]string `json:"labels,omitempty"`
}<|MERGE_RESOLUTION|>--- conflicted
+++ resolved
@@ -5,13 +5,10 @@
 import (
 	"bytes"
 	"encoding/json"
-<<<<<<< HEAD
+	"strconv"
 	"strings"
 
 	"github.com/pkg/errors"
-=======
-	"strconv"
->>>>>>> 95f6afca
 )
 
 // HostStatus x ENUM(
