--- conflicted
+++ resolved
@@ -419,13 +419,6 @@
 		return err
 	}
 
-<<<<<<< HEAD
-	// Reservation
-	if res, err := deployments.GetNodePropertyValue(e.kv, e.deploymentID, e.NodeName, "reservation"); err != nil {
-		return err
-	} else if res != nil && res.RawString() != "" {
-		job.Reservation = res.RawString()
-=======
 	// Job account
 	if acc, err := deployments.GetNodePropertyValue(e.kv, e.deploymentID, e.NodeName, "account"); err != nil {
 		return err
@@ -433,7 +426,13 @@
 		job.Account = acc.RawString()
 	} else if e.cfg.Infrastructures[infrastructureName].GetBool("enforce_job_accounting") {
 		return errors.Errorf("Job account must be set as configuration enforced job accounting")
->>>>>>> 299401da
+	}
+
+	// Reservation
+	if res, err := deployments.GetNodePropertyValue(e.kv, e.deploymentID, e.NodeName, "reservation"); err != nil {
+		return err
+	} else if res != nil && res.RawString() != "" {
+		job.Reservation = res.RawString()
 	}
 
 	// Set jobInfo in executionCommon
@@ -465,13 +464,12 @@
 			opts += fmt.Sprintf(" --%s", opt)
 		}
 	}
-<<<<<<< HEAD
 	if e.jobInfo.Reservation != "" {
 		opts += fmt.Sprintf(" --reservation=%s", e.jobInfo.Reservation)
-=======
+	}
+	log.Debugf("opts=%q", opts)
 	if e.jobInfo.Account != "" {
 		opts += fmt.Sprintf(" --account=%s", e.jobInfo.Account)
->>>>>>> 299401da
 	}
 	log.Debugf("opts=%q", opts)
 	return opts
