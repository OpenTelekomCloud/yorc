--- conflicted
+++ resolved
@@ -138,32 +138,19 @@
 		consulKeys := commons.ConsulKeys{Keys: []commons.ConsulKey{consulKey}}
 		addResource(&infrastructure, "consul_keys", nodeName, &consulKeys)
 
-<<<<<<< HEAD
-	case "janus.nodes.openstack.FloatIP":
-		floatIPString, err, isIp := g.generateFloatIP(nodeKey)
-=======
 	case "janus.nodes.openstack.FloatingIP":
 		floatingIPString, err, isIp := g.generateFloatingIP(nodeKey)
->>>>>>> ccbf36c7
 		if err != nil {
 			return err
 		}
 
 		consulKey := commons.ConsulKey{}
 		if !isIp {
-<<<<<<< HEAD
-			floatIP := FloatingIP{Pool: floatIPString}
-			addResource(&infrastructure, "openstack_compute_floatingip_v2", nodeName, &floatIP)
-			consulKey = commons.ConsulKey{Name: nodeName + "-floating_ip_address-key", Path: nodeKey + "/capabilities/endpoint/attributes/floating_ip_address", Value: fmt.Sprintf("${openstack_compute_floatingip_v2.%s.address}", nodeName)}
-		} else {
-			consulKey = commons.ConsulKey{Name: nodeName + "-floating_ip_address-key", Path: nodeKey + "/capabilities/endpoint/attributes/floating_ip_address", Value: floatIPString}
-=======
 			floatingIP := FloatingIP{Pool: floatingIPString}
 			addResource(&infrastructure, "openstack_compute_floatingip_v2", nodeName, &floatingIP)
 			consulKey = commons.ConsulKey{Name: nodeName + "-floating_ip_address-key", Path: nodeKey + "/capabilities/endpoint/attributes/floating_ip_address", Value: fmt.Sprintf("${openstack_compute_floatingip_v2.%s.address}", nodeName)}
 		} else {
 			consulKey = commons.ConsulKey{Name: nodeName + "-floating_ip_address-key", Path: nodeKey + "/capabilities/endpoint/attributes/floating_ip_address", Value: floatingIPString}
->>>>>>> ccbf36c7
 		}
 		consulKeys := commons.ConsulKeys{Keys: []commons.ConsulKey{consulKey}}
 		addResource(&infrastructure, "consul_keys", nodeName, &consulKeys)
