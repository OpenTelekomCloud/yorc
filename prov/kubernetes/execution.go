// Copyright 2018 Bull S.A.S. Atos Technologies - Bull, Rue Jean Jaures, B.P.68, 78340, Les Clayes-sous-Bois, France.
//
// Licensed under the Apache License, Version 2.0 (the "License");
// you may not use this file except in compliance with the License.
// You may obtain a copy of the License at
//
//      http://www.apache.org/licenses/LICENSE-2.0
//
// Unless required by applicable law or agreed to in writing, software
// distributed under the License is distributed on an "AS IS" BASIS,
// WITHOUT WARRANTIES OR CONDITIONS OF ANY KIND, either express or implied.
// See the License for the specific language governing permissions and
// limitations under the License.

package kubernetes

import (
	"context"
	"strconv"
	"strings"

	"github.com/hashicorp/consul/api"
	"github.com/pkg/errors"
	metav1 "k8s.io/apimachinery/pkg/apis/meta/v1"
	"k8s.io/client-go/kubernetes"

	"github.com/ystia/yorc/v4/config"
	"github.com/ystia/yorc/v4/deployments"
	"github.com/ystia/yorc/v4/events"
	"github.com/ystia/yorc/v4/prov"
	"github.com/ystia/yorc/v4/tasks"
)

const k8sDeploymentResourceType string = "yorc.nodes.kubernetes.api.types.DeploymentResource"
const k8sStatefulsetResourceType string = "yorc.nodes.kubernetes.api.types.StatefulSetResource"
const k8sServiceResourceType string = "yorc.nodes.kubernetes.api.types.ServiceResource"
const k8sSimpleRessourceType string = "yorc.nodes.kubernetes.api.types.SimpleResource"

type k8sResourceOperation int

const (
	k8sCreateOperation k8sResourceOperation = iota
	k8sDeleteOperation
	k8sScaleOperation
)

type dockerConfigEntry struct {
	Username string `json:"username"`
	Password string `json:"password"`
	Email    string `json:"email,omitempty"`
	Auth     string `json:"auth"`
}

type execution struct {
	kv           *api.KV
	cfg          config.Configuration
	deploymentID string
	taskID       string
	taskType     tasks.TaskType
	nodeName     string
	operation    prov.Operation
	nodeType     string
}

const namespaceCreatedMessage string = "K8's Namespace %s created"
const namespaceDeletedMessage string = "K8's Namespace %s deleted"
const namespaceDeletionFailedMessage string = "Cannot delete K8's Namespace %s"
const unsupportedOperationOnK8sResource string = "Unsupported operation on k8s resource"

func newExecution(kv *api.KV, cfg config.Configuration, taskID, deploymentID, nodeName string, operation prov.Operation) (*execution, error) {
	taskType, err := tasks.GetTaskType(kv, taskID)
	if err != nil {
		return nil, err
	}

	nodeType, err := deployments.GetNodeType(kv, deploymentID, nodeName)
	if err != nil {
		return nil, err
	}

	return &execution{
		kv:           kv,
		cfg:          cfg,
		deploymentID: deploymentID,
		nodeName:     nodeName,
		operation:    operation,
		taskID:       taskID,
		taskType:     taskType,
		nodeType:     nodeType,
	}, nil
}

func (e *execution) execute(ctx context.Context, clientset kubernetes.Interface) error {

	if e.nodeType == "yorc.nodes.kubernetes.api.types.JobResource" {
		return e.executeJobOperation(ctx, clientset)
	}

	// TODO is there any reason for recreating a new generator for each execution?
	generator := newGenerator(e.kv, e.cfg)

	rType, err := deployments.GetNodePropertyValue(e.kv, e.deploymentID, e.nodeName, "resource_type")
	if err != nil {
		return err
	}
	if rType == nil {
		return errors.Errorf("No resource_type defined for node %q", e.nodeName)
	}
	// Get K8s object specification
	rSpecProp, err := deployments.GetNodePropertyValue(e.kv, e.deploymentID, e.nodeName, "resource_spec")
	if err != nil {
		return err
	}
	if rSpecProp == nil {
		return errors.Errorf("No resource_spec defined for node %q", e.nodeName)
	}
	rSpec := rSpecProp.RawString()
	// Create Yorc representation of the K8S object
	K8sObj, err := e.getYorcK8sObject(rType.RawString())
	// unmarshal resource spec
	err = K8sObj.unmarshalResource(rSpec)
	if err != nil {
		return errors.Errorf("The resource_spec JSON unmarshaling failed for node %s: %s", e.nodeName, err)
	}
	// Supporting both fully qualified and short standard operation names, ie.
	// - tosca.interfaces.node.lifecycle.standard.operation
	// or
	// - standard.operation
	operationName := strings.TrimPrefix(strings.ToLower(e.operation.Name),
		"tosca.interfaces.node.lifecycle.")
	switch operationName {
	case "standard.create":
		return e.manageKubernetesResource(ctx, clientset, generator, K8sObj, k8sCreateOperation, rSpec)
	case "standard.delete":
		return e.manageKubernetesResource(ctx, clientset, generator, K8sObj, k8sDeleteOperation, rSpec)
	case "org.alien4cloud.management.clustercontrol.scale":
		return e.manageKubernetesResource(ctx, clientset, generator, K8sObj, k8sScaleOperation, rSpec)
	default:
		return errors.Errorf("Unsupported operation %q", e.operation.Name)
	}

}

// Create yorcK8sObject of appropriate type
func (e *execution) getYorcK8sObject(resourceType string) (yorcK8sObject, error) {
	var K8sObj yorcK8sObject
	switch e.nodeType {
	case k8sDeploymentResourceType:
		K8sObj = &yorcK8sDeployment{}
	case k8sStatefulsetResourceType:
		K8sObj = &yorcK8sStatefulSet{}
	case k8sServiceResourceType:
		K8sObj = &yorcK8sService{}
	case k8sSimpleRessourceType:
		switch resourceType {
		case "pvc":
			K8sObj = &yorcK8sPersistentVolumeClaim{}
		default:
			return nil, errors.Errorf("Unsupported k8s SimpleResource type %q", resourceType)
		}
	default:
		return nil, errors.Errorf("Unsupported k8s resource type %q", e.nodeType)
	}
	return K8sObj, nil
}

func (e *execution) manageKubernetesResource(ctx context.Context, clientset kubernetes.Interface, generator *k8sGenerator, k8sObject yorcK8sObject, operationType k8sResourceOperation, rSpec string) (err error) {
	/*  Steps :
	get NS
	switch OPtype
	*/
<<<<<<< HEAD
	namespaceName, namespaceProvided := getNamespace(e.deploymentID, k8sObject.getObjectMeta())
=======
	err = k8sResource.unmarshalResource(ctx, e, e.deploymentID, clientset, rSpec)
	if err != nil {
		return errors.Errorf("The resource-spec JSON unmarshaling failed: %s", err)
	}
	namespaceName, namespaceProvided := getK8sResourceNamespace(e.deploymentID, k8sResource)
	k8sObjectMeta := k8sResource.getObjectMeta()
>>>>>>> 4c2a2b27
	switch operationType {
	case k8sCreateOperation:
		/*
			  Creation steps :
				create ns if missing 	OK
				create Resource   		OK
				(stream logs)			OK
				wait for completion		OK
				set attributes			TODO
		*/
		if !namespaceProvided {
			err = createNamespaceIfMissing(e.deploymentID, namespaceName, clientset)
			if err != nil {
				return err
			}
			events.WithContextOptionalFields(ctx).NewLogEntry(events.LogLevelINFO, e.deploymentID).Registerf(namespaceCreatedMessage, namespaceName)
		}
		err := k8sObject.createResource(ctx, e.deploymentID, clientset, namespaceName)
		if err != nil {
			return err
		}
<<<<<<< HEAD
		// stream logs
		err = waitForYorcK8sObjectCompletion(ctx, e.deploymentID, clientset, k8sObject)
=======

		k8sResource.streamLogs(ctx, e.deploymentID, clientset)
		err = waitForYorcK8sObjectCompletion(ctx, e.deploymentID, clientset, k8sResource)
>>>>>>> 4c2a2b27
		if err != nil {
			return err
		}
		events.WithContextOptionalFields(ctx).NewLogEntry(events.LogLevelDEBUG, e.deploymentID).Registerf("%T %s created in namespace %s", k8sObject, k8sObject.getObjectMeta().Name, namespaceName)
		// set attributes
		/*
			err = deployments.SetAttributeForAllInstances(e.kv, e.deploymentID, e.nodeName, "replicas", fmt.Sprint(*deployment.Spec.Replicas))
			if err != nil {
				return err
			}
		*/
	case k8sDeleteOperation:
		/*
			Deletion steps :
				delete resource				OK
				wait for deletion			OK
				delete ns if not provided	OK
		*/
<<<<<<< HEAD
		err := k8sObject.deleteResource(ctx, e.deploymentID, clientset, namespaceName)
=======
		k8sResource.streamLogs(ctx, e.deploymentID, clientset)
		err := k8sResource.deleteResource(ctx, e.deploymentID, clientset, namespaceName)
>>>>>>> 4c2a2b27
		if err != nil {
			return err
		}
		err = waitForYorcK8sObjectDeletion(ctx, clientset, k8sObject)
		if err != nil {
			return err
		}
		if !namespaceProvided {
			// Check if other deployments exist in the namespace
			// In that case nothing to do
			nbControllers, err := podControllersInNamespace(clientset, namespaceName)
			if err != nil {
				events.WithContextOptionalFields(ctx).NewLogEntry(events.LogLevelINFO, e.deploymentID).Registerf(namespaceDeletionFailedMessage, namespaceName)
				return err
			}
			if nbControllers > 0 {
				events.WithContextOptionalFields(ctx).NewLogEntry(events.LogLevelINFO, e.deploymentID).Registerf("Do not delete %s namespace as %d deployments exist", namespaceName, nbControllers)
			} else {
				err = deleteNamespace(namespaceName, clientset)
				if err != nil {
					events.WithContextOptionalFields(ctx).NewLogEntry(events.LogLevelINFO, e.deploymentID).Registerf(namespaceDeletionFailedMessage, namespaceName)
					return err
				}
			}
		}
		events.WithContextOptionalFields(ctx).NewLogEntry(events.LogLevelDEBUG, e.deploymentID).Registerf("%T %s deleted in namespace %s", k8sObject, k8sObject.getObjectMeta().Name, namespaceName)
	case k8sScaleOperation:
		/*
			Scale steps :
				Updtade resource		OK
				(stream logs)			OK
				wait for completion		OK
				set attr				TODO
		*/
<<<<<<< HEAD
		k8sObject.scaleResource(ctx, e.deploymentID, clientset, namespaceName, 0)
		if err != nil {
			return err
		}
		err := waitForYorcK8sObjectCompletion(ctx, e.deploymentID, clientset, k8sObject)
=======
		k8sResource.scaleResource(ctx, e, clientset, namespaceName)
		if err != nil {
			return err
		}
		k8sResource.streamLogs(ctx, e.deploymentID, clientset)
		err := waitForYorcK8sObjectCompletion(ctx, e.deploymentID, clientset, k8sResource)
>>>>>>> 4c2a2b27
		if err != nil {
			return err
		}
	default:
		return errors.Errorf(unsupportedOperationOnK8sResource)
	}
	return nil
}

func (e *execution) getExpectedInstances() (int32, error) {
	expectedInstances, err := tasks.GetTaskInput(e.kv, e.taskID, "EXPECTED_INSTANCES")
	if err != nil {
		return -1, err
	}
	r, err := strconv.ParseInt(expectedInstances, 10, 32)
	if err != nil {
		return -1, errors.Wrapf(err, "failed to parse EXPECTED_INSTANCES: %q parameter as integer", expectedInstances)
	}
	return int32(r), nil
}

func (e *execution) replaceServiceIPInDeploymentSpec(ctx context.Context, clientset kubernetes.Interface, namespace, rSpec string) (string, error) {
	serviceDepsLookups, err := deployments.GetNodePropertyValue(e.kv, e.deploymentID, e.nodeName, "service_dependency_lookups")
	if err != nil {
		return rSpec, err
	}
	if serviceDepsLookups != nil && serviceDepsLookups.RawString() != "" {
		for _, srvLookup := range strings.Split(serviceDepsLookups.RawString(), ",") {
			srvLookupArgs := strings.SplitN(srvLookup, ":", 2)
			srvPlaceholder := "${" + srvLookupArgs[0] + "}"
			if !strings.Contains(rSpec, srvPlaceholder) || len(srvLookupArgs) != 2 {
				// No need to make an API call if there is no placeholder to replace
				// Alien set services lookups on all nodes
				continue
			}
			srvName := srvLookupArgs[1]
			srv, err := clientset.CoreV1().Services(namespace).Get(srvName, metav1.GetOptions{})
			if err != nil {
				return rSpec, errors.Wrapf(err, "failed to retrieve ClusterIP for service %q", srvName)
			}
			if srv.Spec.ClusterIP == "" || srv.Spec.ClusterIP == "None" {
				// Not supported
				return rSpec, errors.Wrapf(err, "failed to retrieve ClusterIP for service %q, (value=%q)", srvName, srv.Spec.ClusterIP)
			}
			rSpec = strings.Replace(rSpec, srvPlaceholder, srv.Spec.ClusterIP, -1)
		}
	}
	return rSpec, nil
}

/* TO BE DELETED
func (e *execution) manageDeploymentResource(ctx context.Context, clientset kubernetes.Interface, generator *k8sGenerator, operationType k8sResourceOperation, rSpec string) (err error) {
	if rSpec == "" {
		return errors.Errorf("Missing mandatory resource_spec property for node %s", e.nodeName)
	}

	// Unmarshal JSON to k8s data structs
	var deploymentRepr v1beta1.Deployment
	if err = json.Unmarshal([]byte(rSpec), &deploymentRepr); err != nil {
		return errors.Errorf("The resource-spec JSON unmarshaling failed: %s", err)
	}

	// Get the namespace if provided. Otherwise, the namespace is generated using the default yorc policy
	objectMeta := deploymentRepr.ObjectMeta
	var namespaceName string
	var namespaceProvided bool
	namespaceName, namespaceProvided = getNamespace(e.deploymentID, objectMeta)

	switch operationType {
	case k8sCreateOperation:
		if !namespaceProvided {
			err = createNamespaceIfMissing(e.deploymentID, namespaceName, clientset)
			if err != nil {
				return err
			}
			events.WithContextOptionalFields(ctx).NewLogEntry(events.LogLevelINFO, e.deploymentID).Registerf(namespaceCreatedMessage, namespaceName)
		}
		// Update resource_spec with actual reference to used services, if necessary
		rSpec, err = e.replaceServiceIPInDeploymentSpec(ctx, clientset, namespaceName, rSpec)
		if err = json.Unmarshal([]byte(rSpec), &deploymentRepr); err != nil {
			return errors.Errorf("The resource-spec JSON unmarshaling failed: %s", err)
		}
		if err != nil {
			return err
		}
		// Create Deployment k8s resource
		deployment, err := clientset.ExtensionsV1beta1().Deployments(namespaceName).Create(&deploymentRepr)
		if err != nil {
			return err
		}

		streamDeploymentLogs(ctx, e.deploymentID, clientset, deployment)

		err = waitForK8sObjectCompletion(ctx, e.deploymentID, clientset, deployment)
		if err != nil {
			return err
		}
		err = deployments.SetAttributeForAllInstances(e.kv, e.deploymentID, e.nodeName, "replicas", fmt.Sprint(*deployment.Spec.Replicas))
		if err != nil {
			return err
		}
		events.WithContextOptionalFields(ctx).NewLogEntry(events.LogLevelDEBUG, e.deploymentID).Registerf("k8s Deployment %s created in namespace %s", deployment.Name, namespaceName)

	case k8sDeleteOperation:
		// Delete Deployment k8s resource
		var deploymentName string
		deploymentName = deploymentRepr.Name
		events.WithContextOptionalFields(ctx).NewLogEntry(events.LogLevelDEBUG, e.deploymentID).Registerf("Delete k8s Deployment %s", deploymentName)

		deployment, err := clientset.ExtensionsV1beta1().Deployments(namespaceName).Get(deploymentName, metav1.GetOptions{})
		if err != nil {
			return err
		}
		streamDeploymentLogs(ctx, e.deploymentID, clientset, deployment)

		deletePolicy := metav1.DeletePropagationForeground
		var gracePeriod int64 = 5
		if err = clientset.ExtensionsV1beta1().Deployments(namespaceName).Delete(deploymentName, &metav1.DeleteOptions{
			GracePeriodSeconds: &gracePeriod, PropagationPolicy: &deletePolicy}); err != nil {
			return err
		}

		// TODO make timeout configurable
		ctx, cancel := context.WithTimeout(ctx, 5*time.Minute)
		defer cancel()
		err = waitForDeploymentDeletion(ctx, clientset, deployment)
		if err != nil {
			return err
		}

		events.WithContextOptionalFields(ctx).NewLogEntry(events.LogLevelINFO, e.deploymentID).Registerf("k8s Deployment %s deleted", deploymentName)

		// Delete namespace if it was not provided
		if !namespaceProvided {
			// Check if other deployments exist in the namespace
			// In that case nothing to do
			nbDeployments, err := podControllersInNamespace(clientset, namespaceName)
			if err != nil {
				events.WithContextOptionalFields(ctx).NewLogEntry(events.LogLevelINFO, e.deploymentID).Registerf(namespaceDeletionFailedMessage, namespaceName)
				return err
			}
			if nbDeployments > 0 {
				events.WithContextOptionalFields(ctx).NewLogEntry(events.LogLevelINFO, e.deploymentID).Registerf("Do not delete %s namespace as %d deployments exist", namespaceName, nbDeployments)
			} else {
				err = deleteNamespace(namespaceName, clientset)
				if err != nil {
					events.WithContextOptionalFields(ctx).NewLogEntry(events.LogLevelINFO, e.deploymentID).Registerf(namespaceDeletionFailedMessage, namespaceName)
					return err
				}
			}
			events.WithContextOptionalFields(ctx).NewLogEntry(events.LogLevelINFO, e.deploymentID).Registerf(namespaceDeletedMessage, namespaceName)
		}
		events.WithContextOptionalFields(ctx).NewLogEntry(events.LogLevelINFO, e.deploymentID).Registerf(namespaceDeletedMessage, namespaceName)
	case k8sScaleOperation:
		expectedInstances, err := tasks.GetTaskInput(e.kv, e.taskID, "EXPECTED_INSTANCES")
		if err != nil {
			return err
		}
		r, err := strconv.ParseInt(expectedInstances, 10, 32)
		if err != nil {
			return errors.Wrapf(err, "failed to parse EXPECTED_INSTANCES: %q parameter as integer", expectedInstances)
		}
		replicas := int32(r)
		deploymentRepr.Spec.Replicas = &replicas

		deployment, err := clientset.ExtensionsV1beta1().Deployments(namespaceName).Update(&deploymentRepr)
		if err != nil {
			return errors.Wrap(err, "failed to update kubernetes deployment for scaling")
		}
		streamDeploymentLogs(ctx, e.deploymentID, clientset, deployment)

		err = waitForK8sObjectCompletion(ctx, e.deploymentID, clientset, deployment)
		if err != nil {
			return err
		}
		err = deployments.SetAttributeForAllInstances(e.kv, e.deploymentID, e.nodeName, "replicas", expectedInstances)
		if err != nil {
			return err
		}
		events.WithContextOptionalFields(ctx).NewLogEntry(events.LogLevelDEBUG, e.deploymentID).Registerf("k8s Deployment %s scaled to %s instances in namespace %s", deployment.Name, expectedInstances, namespaceName)
	default:
		return errors.Errorf(unsupportedOperationOnK8sResource)
	}

	return nil
}

func (e *execution) manageStatefulSetResource(ctx context.Context, clientset kubernetes.Interface, generator *k8sGenerator, operationType k8sResourceOperation, rSpec string) (err error) {
	var stfsRepr appsv1.StatefulSet
	if rSpec == "" {
		return errors.Errorf("Missing mandatory resource_spec property for node %s", e.nodeName)
	}
	if err = json.Unmarshal([]byte(rSpec), &stfsRepr); err != nil {
		return errors.Errorf("The resource-spec JSON unmarshaling failed: %s", err)
	}
	objectMeta := stfsRepr.ObjectMeta
	namespace, nsProvided := getNamespace(e.deploymentID, objectMeta)

	switch operationType {
	case k8sCreateOperation:
		if !nsProvided {
			err = createNamespaceIfMissing(e.deploymentID, namespace, clientset)
			if err != nil {
				return err
			}
			events.WithContextOptionalFields(ctx).NewLogEntry(events.LogLevelINFO, e.deploymentID).Registerf(namespaceCreatedMessage, namespace)
		}
		stfs, err := clientset.AppsV1beta1().StatefulSets(namespace).Create(&stfsRepr)
		if err != nil {
			return errors.Wrap(err, "Failed to create statefulSet")
		}
		err = waitForK8sObjectCompletion(ctx, e.deploymentID, clientset, stfs)
		if err != nil {
			return err
		}
		events.WithContextOptionalFields(ctx).NewLogEntry(events.LogLevelDEBUG, e.deploymentID).Registerf("k8s StatefulSet %s created in namespace %s", stfs.Name, namespace)
	case k8sDeleteOperation:
		var stfsName = stfsRepr.Name
		events.WithContextOptionalFields(ctx).NewLogEntry(events.LogLevelDEBUG, e.deploymentID).Registerf("Deleting k8s StatefulSet %s", stfsName)
		stfs, err := clientset.AppsV1beta1().StatefulSets(namespace).Get(stfsName, metav1.GetOptions{})
		if err != nil {
			return errors.Wrapf(err, "StatefuSet %s does not exists", stfs.Name)
		}
		deletePolicy := metav1.DeletePropagationForeground
		err = clientset.AppsV1beta1().StatefulSets(namespace).Delete(stfsName, &metav1.DeleteOptions{PropagationPolicy: &deletePolicy})
		if err != nil {
			return errors.Wrapf(err, "Failed to delete StatefulSet %s", stfsName)
		}
		err = waitForK8sObjectDeletion(ctx, clientset, stfs)
		if err != nil {
			return err
		}
		events.WithContextOptionalFields(ctx).NewLogEntry(events.LogLevelINFO, e.deploymentID).Registerf("k8s StatefulSet %s deleted!", stfsName)
		// Delete namespace if it was not provided and volumes marked as removable
		volDeletable, err := deployments.GetBooleanNodeProperty(e.kv, e.deploymentID, e.nodeName, "volumeDeletable")
		if err != nil {
			return err
		}
		if !volDeletable {
			events.WithContextOptionalFields(ctx).NewLogEntry(events.LogLevelINFO, e.deploymentID).Registerf("Volumes keeped and k8s Namespace %s not deleted", namespace)
			return nil
		}
		if !nsProvided {
			nbController, err := podControllersInNamespace(clientset, namespace)
			if err != nil {
				events.WithContextOptionalFields(ctx).NewLogEntry(events.LogLevelINFO, e.deploymentID).Registerf(namespaceDeletionFailedMessage, namespace)
				return err
			}
			if nbController > 0 {
				events.WithContextOptionalFields(ctx).NewLogEntry(events.LogLevelINFO, e.deploymentID).Registerf("Do not delete %s namespace as %d deployments exist", namespace, nbController)
			} else {
				err = deleteNamespace(namespace, clientset)
				if err != nil {
					events.WithContextOptionalFields(ctx).NewLogEntry(events.LogLevelINFO, e.deploymentID).Registerf(namespaceDeletionFailedMessage, namespace)
					return err
				}
			}
			events.WithContextOptionalFields(ctx).NewLogEntry(events.LogLevelINFO, e.deploymentID).Registerf(namespaceDeletedMessage, namespace)
		}

	case k8sScaleOperation:
		expectedInstances, err := tasks.GetTaskInput(e.kv, e.taskID, "EXPECTED_INSTANCES")
		if err != nil {
			return err
		}
		r, err := strconv.ParseInt(expectedInstances, 10, 32)
		if err != nil {
			return errors.Wrapf(err, "failed to parse EXPECTED_INSTANCES: %q parameter as integer", expectedInstances)
		}
		replicas := int32(r)
		stfsRepr.Spec.Replicas = &replicas

		sts, err := clientset.AppsV1beta1().StatefulSets(namespace).Update(&stfsRepr)
		if err != nil {
			return errors.Wrap(err, "failed to update kubernetes statefulSet for scaling")
		}

		err = waitForK8sObjectCompletion(ctx, e.deploymentID, clientset, sts)
		if err != nil {
			return err
		}
		err = deployments.SetAttributeForAllInstances(e.kv, e.deploymentID, e.nodeName, "replicas", expectedInstances)
		if err != nil {
			return err
		}
		events.WithContextOptionalFields(ctx).NewLogEntry(events.LogLevelDEBUG, e.deploymentID).Registerf("k8s StatefulSet %s scaled to %s instances in namespace %s", sts.Name, expectedInstances, namespace)
	default:
		return errors.Errorf(unsupportedOperationOnK8sResource)
	}
	return nil
}

func (e *execution) manageServiceResource(ctx context.Context, clientset kubernetes.Interface, generator *k8sGenerator, operationType k8sResourceOperation, rSpec string) (err error) {
	var serviceRepr apiv1.Service
	if rSpec == "" {
		return errors.Errorf("Missing mandatory resource_spec property for node %s", e.nodeName)
	}

	// Unmarshal JSON to k8s data structs
	if err = json.Unmarshal([]byte(rSpec), &serviceRepr); err != nil {
		return errors.Errorf("The resource-spec JSON unmarshaling failed: %s", err)
	}

	// Get the namespace if provided. Otherwise, the namespace is generated using the default yorc policy
	objectMeta := serviceRepr.ObjectMeta
	var namespace string
	namespace, _ = getNamespace(e.deploymentID, objectMeta)

	switch operationType {
	case k8sCreateOperation:
		// Create Service k8s resource
		service, err := clientset.CoreV1().Services(namespace).Create(&serviceRepr)
		if err != nil {
			return errors.Wrap(err, "Failed to create service")
		}

		events.WithContextOptionalFields(ctx).NewLogEntry(events.LogLevelDEBUG, e.deploymentID).Registerf("k8s Service %s created in namespace %s", service.Name, namespace)
		node, err := getHealthyNode(clientset)
		if err != nil {
			events.WithContextOptionalFields(ctx).NewLogEntry(events.LogLevelWARN, e.deploymentID).Registerf("Not able to find an healthy node")
		}
		h, err := getExternalIPAdress(clientset, node)
		if err != nil {
			events.WithContextOptionalFields(ctx).NewLogEntry(events.LogLevelWARN, e.deploymentID).Registerf("Error getting external ip of node %s", node)
		}
		for _, val := range service.Spec.Ports {
			if val.NodePort != 0 {
				str := fmt.Sprintf("http://%s:%d", h, val.NodePort)
				events.WithContextOptionalFields(ctx).NewLogEntry(events.LogLevelDEBUG, e.deploymentID).Registerf("%s : %s: %d:%d mapped to %s", service.Name, val.Name, val.Port, val.TargetPort.IntVal, str)
				err = deployments.SetAttributeForAllInstances(e.kv, e.deploymentID, e.nodeName, "k8s_service_url", str)
				if err != nil {
					return errors.Wrap(err, "Failed to set attribute")
				}
				err = deployments.SetAttributeForAllInstances(e.kv, e.deploymentID, e.nodeName, "node_port", strconv.Itoa(int(val.NodePort)))
				if err != nil {
					return errors.Wrap(err, "Failed to set attribute")
				}
			}
		}
	case k8sDeleteOperation:
		// Delete Deployment k8s resource
		var serviceName string
		serviceName = serviceRepr.Name
		events.WithContextOptionalFields(ctx).NewLogEntry(events.LogLevelDEBUG, e.deploymentID).Registerf("Delete k8s Service %s", serviceName)

		err = clientset.CoreV1().Services(namespace).Delete(serviceName, nil)
		if err != nil {
			return errors.Wrap(err, "Failed to delete service")
		}

		events.WithContextOptionalFields(ctx).NewLogEntry(events.LogLevelINFO, e.deploymentID).Registerf("k8s Service %s deleted!", serviceName)
	default:
		return errors.Errorf(unsupportedOperationOnK8sResource)
	}
	return nil
}

//Manage kubernetes PersistentVolumeClaim
func (e *execution) manageSimpleResourcePVC(ctx context.Context, clientset kubernetes.Interface, generator *k8sGenerator, operationType k8sResourceOperation, rSpec string) (err error) {
	if rSpec == "" {
		return errors.Errorf("Missing mandatory resource_spec property for node %s", e.nodeName)
	}
	var pvcRepr apiv1.PersistentVolumeClaim
	if err = json.Unmarshal([]byte(rSpec), &pvcRepr); err != nil {
		return errors.Errorf("The resource-spec JSON unmarshaling failed: %s", err)
	}
	//Test if ressource request field is filled
	if len(pvcRepr.Spec.Resources.Requests) == 0 {
		return errors.Errorf("Missing mandatory field resource request property for node %s", e.nodeName)
	}
	namespace, nsProvided := getNamespace(e.deploymentID, pvcRepr.ObjectMeta)

	switch operationType {
	case k8sCreateOperation:
		if !nsProvided {
			err = createNamespaceIfMissing(e.deploymentID, namespace, clientset)
			if err != nil {
				return err
			}
			events.WithContextOptionalFields(ctx).NewLogEntry(events.LogLevelINFO, e.deploymentID).Registerf(namespaceCreatedMessage, namespace)
		}
		pvc, err := clientset.CoreV1().PersistentVolumeClaims(namespace).Create(&pvcRepr)
		if err != nil {
			return errors.Wrapf(err, "Failed to create persistent volume claim %s", pvc.Name)
		}
		err = waitForK8sObjectCompletion(ctx, e.deploymentID, clientset, pvc)
		if err != nil {
			return err
		}
		events.WithContextOptionalFields(ctx).NewLogEntry(events.LogLevelDEBUG, e.deploymentID).Registerf("k8s PVC %s created in namespace %s", pvc.Name, namespace)

	case k8sDeleteOperation:
		var pvcName = pvcRepr.Name
		events.WithContextOptionalFields(ctx).NewLogEntry(events.LogLevelDEBUG, e.deploymentID).Registerf("Deleting k8s PVC %s", pvcName)
		pvc, err := clientset.CoreV1().PersistentVolumeClaims(namespace).Get(pvcName, metav1.GetOptions{})
		if err != nil {
			return errors.Wrapf(err, "Persisent volume claim %s does not exists", pvc.Name)
		}
		err = clientset.CoreV1().PersistentVolumeClaims(namespace).Delete(pvcName, nil)
		if err != nil {
			return errors.Wrapf(err, "Failed to delete persistent volume claim %s", pvcName)
		}
		err = waitForPVCDeletion(ctx, clientset, pvc)
		if err != nil {
			return err
		}
		events.WithContextOptionalFields(ctx).NewLogEntry(events.LogLevelINFO, e.deploymentID).Registerf("k8s PVC %s deleted!", pvcName)
	default:
		return errors.Errorf("Unsupported operation on k8s SimpleResourcePVC")
	}
	return nil
}
*/<|MERGE_RESOLUTION|>--- conflicted
+++ resolved
@@ -118,7 +118,7 @@
 	// Create Yorc representation of the K8S object
 	K8sObj, err := e.getYorcK8sObject(rType.RawString())
 	// unmarshal resource spec
-	err = K8sObj.unmarshalResource(rSpec)
+	err = K8sObj.unmarshalResource(ctx, e, e.deploymentID, clientset, rSpec)
 	if err != nil {
 		return errors.Errorf("The resource_spec JSON unmarshaling failed for node %s: %s", e.nodeName, err)
 	}
@@ -169,16 +169,7 @@
 	get NS
 	switch OPtype
 	*/
-<<<<<<< HEAD
 	namespaceName, namespaceProvided := getNamespace(e.deploymentID, k8sObject.getObjectMeta())
-=======
-	err = k8sResource.unmarshalResource(ctx, e, e.deploymentID, clientset, rSpec)
-	if err != nil {
-		return errors.Errorf("The resource-spec JSON unmarshaling failed: %s", err)
-	}
-	namespaceName, namespaceProvided := getK8sResourceNamespace(e.deploymentID, k8sResource)
-	k8sObjectMeta := k8sResource.getObjectMeta()
->>>>>>> 4c2a2b27
 	switch operationType {
 	case k8sCreateOperation:
 		/*
@@ -200,14 +191,9 @@
 		if err != nil {
 			return err
 		}
-<<<<<<< HEAD
-		// stream logs
+
+		k8sObject.streamLogs(ctx, e.deploymentID, clientset)
 		err = waitForYorcK8sObjectCompletion(ctx, e.deploymentID, clientset, k8sObject)
-=======
-
-		k8sResource.streamLogs(ctx, e.deploymentID, clientset)
-		err = waitForYorcK8sObjectCompletion(ctx, e.deploymentID, clientset, k8sResource)
->>>>>>> 4c2a2b27
 		if err != nil {
 			return err
 		}
@@ -226,12 +212,8 @@
 				wait for deletion			OK
 				delete ns if not provided	OK
 		*/
-<<<<<<< HEAD
+		k8sObject.streamLogs(ctx, e.deploymentID, clientset)
 		err := k8sObject.deleteResource(ctx, e.deploymentID, clientset, namespaceName)
-=======
-		k8sResource.streamLogs(ctx, e.deploymentID, clientset)
-		err := k8sResource.deleteResource(ctx, e.deploymentID, clientset, namespaceName)
->>>>>>> 4c2a2b27
 		if err != nil {
 			return err
 		}
@@ -266,20 +248,12 @@
 				wait for completion		OK
 				set attr				TODO
 		*/
-<<<<<<< HEAD
-		k8sObject.scaleResource(ctx, e.deploymentID, clientset, namespaceName, 0)
-		if err != nil {
-			return err
-		}
+		k8sObject.scaleResource(ctx, e, clientset, namespaceName)
+		if err != nil {
+			return err
+		}
+		k8sObject.streamLogs(ctx, e.deploymentID, clientset)
 		err := waitForYorcK8sObjectCompletion(ctx, e.deploymentID, clientset, k8sObject)
-=======
-		k8sResource.scaleResource(ctx, e, clientset, namespaceName)
-		if err != nil {
-			return err
-		}
-		k8sResource.streamLogs(ctx, e.deploymentID, clientset)
-		err := waitForYorcK8sObjectCompletion(ctx, e.deploymentID, clientset, k8sResource)
->>>>>>> 4c2a2b27
 		if err != nil {
 			return err
 		}
