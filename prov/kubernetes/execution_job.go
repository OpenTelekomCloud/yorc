--- conflicted
+++ resolved
@@ -72,19 +72,6 @@
 		events.WithContextOptionalFields(ctx).NewLogEntry(events.LogLevelINFO, e.deploymentID).Registerf("k8s Namespace %s created", job.namespace)
 	}
 
-<<<<<<< HEAD
-	// Get the namespace if provided. Otherwise, the namespace is generated using the default yorc policy
-	objectMeta := jobRepr.ObjectMeta
-	var namespaceName string
-	var namespaceProvided bool
-	namespaceName, namespaceProvided = getNamespace(e.deploymentID, objectMeta)
-	if !namespaceProvided {
-		err = createNamespaceIfMissing(e.deploymentID, namespaceName, clientset)
-		if err != nil {
-			return nil, 0, err
-		}
-		events.WithContextOptionalFields(ctx).NewLogEntry(events.LogLevelINFO, e.deploymentID).Registerf("k8s Namespace %s created", namespaceName)
-=======
 	if job.jobRepr.Spec.Template.Spec.RestartPolicy != "Never" && job.jobRepr.Spec.Template.Spec.RestartPolicy != "OnFailure" {
 		events.WithContextOptionalFields(ctx).NewLogEntry(events.LogLevelDEBUG, e.deploymentID).Registerf(`job RestartPolicy %q is invalid for a job, settings to "Never" by default`, job.jobRepr.Spec.Template.Spec.RestartPolicy)
 		job.jobRepr.Spec.Template.Spec.RestartPolicy = "Never"
@@ -93,7 +80,6 @@
 	job.jobRepr, err = clientset.BatchV1().Jobs(job.namespace).Create(job.jobRepr)
 	if err != nil {
 		return errors.Wrapf(err, "failed to create job for node %q", e.nodeName)
->>>>>>> fcbd197e
 	}
 
 	// Set job id to the instance attribute
@@ -116,20 +102,6 @@
 		events.WithContextOptionalFields(ctx).NewLogEntry(events.LogLevelDEBUG, e.deploymentID).Registerf(
 			"k8s job cancellation called from a dedicated \"cancel\" workflow. JobID retrieved from node %q attribute. This may cause issues if multiple workflows are running in parallel. Prefer using a workflow cancellation.", e.nodeName)
 	}
-<<<<<<< HEAD
-	// Fill all used data for job monitoring
-	data := make(map[string]string)
-	data["originalTaskID"] = e.taskID
-	data["jobID"] = jobRepr.Name
-	data["namespace"] = namespaceName
-	if namespaceProvided {
-		data["providedNamespace"] = namespaceName
-	}
-	data["stepName"] = stepName
-	// TODO deal with outputs?
-	// data["outputs"] = strings.Join(e.jobInfo.outputs, ",")
-	return &prov.Action{ActionType: "k8s-job-monitoring", Data: data}, 5 * time.Second, nil
-=======
 	job, err := getJob(e.kv, e.deploymentID, e.nodeName)
 	if err != nil {
 		return errors.Wrapf(err, "failed to delete job for node %q", e.nodeName)
@@ -147,5 +119,4 @@
 		return errors.Errorf("unsupported operation %q for node %q", e.operation.Name, e.nodeName)
 	}
 
->>>>>>> fcbd197e
 }