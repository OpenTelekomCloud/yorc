--- conflicted
+++ resolved
@@ -7,13 +7,9 @@
         "http_address": "0.0.0.0",
         "prefix": "JANUS-",
         "telemetry":{
-                "statsd_address": "127.0.0.1:8125",
-                "expose_prometheus_endpoint": true
+                  "statsd_address": "127.0.0.1:8125",
+                  "expose_prometheus_endpoint": true
         },
-<<<<<<< HEAD
-        "aws":{
-                "region": "us-east-2"
-=======
         "infrastructures":{
           "openstack": {
                 "auth_url": "http://10.197.132.150:5000/v2.0",
@@ -28,7 +24,9 @@
           },
           "kubernetes": {
                 "master_ip": "10.197.138.154:8001"
-          }      
->>>>>>> f5c913cf
+          },
+          "aws":{
+            "region": "us-east-2"
+          }
         }
 }