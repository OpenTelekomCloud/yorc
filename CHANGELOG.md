# Yorc Changelog

## UNRELEASED

### ENHANCEMENTS

<<<<<<< HEAD
* Refactor deployments package to be able to use different storage backends - part Two: Consul as default Deployments store implementation ([GH-530](https://github.com/ystia/yorc/issues/530))
=======
* Should be able to bootstrap Yorc on OpenStack with Identity API v3 ([GH-575](https://github.com/ystia/yorc/issues/575))
>>>>>>> 80527390

### BUG FIXES

* Yorc bootstrap on 4.0.0-M7 doesn't work unless an alternative download URL is provided for Yorc ([GH-561](https://github.com/ystia/yorc/issues/561))
* Location properties stored in Vault are no longer resolvable ([GH-565](https://github.com/ystia/yorc/issues/565))
* An error during deployment purge may let the deployment in a wrong state ([GH-572](https://github.com/ystia/yorc/issues/572))
* Can have current deployment and undeployment on the same application on specific conditions ([GH-567](https://github.com/ystia/yorc/issues/567))
* API calls to deploy and update a deployment will now prevent other API calls that may modify a deployment to run at the same time

## 4.0.0-M7 (November 29, 2019)

### BREAKING CHANGES

#### Changes on the REST API

##### Deployment updates

Until now deployments updates (which is a premium feature) were made on the same API operation than submitting a deployment with a given identifier:
`PUT /deployments/<deployment_id>`.
The decision on updating a deployment or creating a new one was based on the existence or not of a deployment with the given identifier.

This was confusing and makes error handling on clients difficult. So we decided to split those operations on two different API endpoints.
Submitting a deployment with a given identifier remain as it was, but updating a deployment is now available on the `PATCH /deployments/<deployment_id>` endpoint.

Trying to update a deployment on an OSS version will now result in a `401 Forbiden` error instead of a `409 Conflict` error previously.
Submitting a deployment with an identifier that is already used will still result in a `409 Conflict` error but without an informative message indicating that a
premium version is required to perform a deployment update.

This is tracked on ([GH-547: Refactor Deployment updates API](https://github.com/ystia/yorc/issues/547)).

#### Others

* API /health changed to /server/health ([GH-551](https://github.com/ystia/yorc/issues/551))

### FEATURES

* Add support for using bastion hosts to provision instances with ansible and terraform ([GH-128](https://github.com/ystia/yorc/issues/128))
* Enrich Yorc REST API with endpoints and handlers for locations management ([GH-479](https://github.com/ystia/yorc/issues/479))
* Loading bar while bootstrap ([GH-254](https://github.com/ystia/yorc/issues/254))

### ENHANCEMENTS

* Allow to specify query parameters in infrastructure usage queries ([GH-543](https://github.com/ystia/yorc/issues/543))

### BUG FIXES

* Duplicate SLURM job info log in case of failure ([GH-545](https://github.com/ystia/yorc/issues/545))

## 4.0.0-M6 (November 08, 2019)

### ENHANCEMENTS

* Add Consul DB migration of hostspools due to locations modifications ([GH-531](https://github.com/ystia/yorc/issues/531))
* Allow to provide inline configuration options for generated sbatch scripts ([GH-537](https://github.com/ystia/yorc/issues/537))
* Optionally source an environment file before submitting slurm jobs ([GH-541](https://github.com/ystia/yorc/issues/541))
* Update Infrastructure collector feature to handle locations ([GH-533](https://github.com/ystia/yorc/issues/533))
* Refactor deployments package to be able to use different storage backends - part One: Reduce Consul coupling / Add Context parameter ([GH-530](https://github.com/ystia/yorc/issues/530))

### BUG FIXES

* YORC_LOCATIONS_FILE_PATH env variable and locations_file_path command flag are not working ([GH-535](https://github.com/ystia/yorc/issues/535))

## 4.0.0-M5 (October 11, 2019)

### BREAKING CHANGES

The support of locations in Yorc (issue [GH-478](https://github.com/ystia/yorc/issues/478)), provides the ability to create several locations of a given infrastructure type (Openstack, Google Cloud, AWS, SLURM, Hosts Pool).

It introduces breaking changes in Yorc configuration as described below.

It is not anymore possible to define infrastructure properties through:

* environment variables, like `YORC_INFRA_OPENSTACK_AUTH_URL`
* yorc server command flags, like `--infrastructure_openstack_auth_url`.

Yorc configuration file does not anymore contain infrastructures definitions. This configuration provides now the path to a file defining locations for any of these types: Openstack, Google Cloud, AWS, SLURM.

For example, this Yorc configuration file in previous version allowed to define a single infrastructure of type OpenStack:

```yaml
resources_prefix: yorc-
consul:
  address: http://consul-host:8500
  datacenter: dc1
infrastructures:
  openstack:
    auth_url: http://1.2.3.4:5000
    tenant_name: mytenant
    user_name: myuser
    password: mypasswd
    region: RegionOne
    private_network_name: private-net
    default_security_groups: [group1,default]
```

This becomes now in this version:

```yaml
resources_prefix: yorc-
consul:
  address: 127.0.0.1:8500
locations_file_path: /path/to/locations.yaml
```

And file `/path/to/locations.yaml` contains locations definitions, for example here two OpenStack locations :

```yaml
locations:
  - name: myFirstOpenStackLocation
    type: openstack
    properties:
      auth_url: http://1.2.3.4:5000
      tenant_name: mytenant
      user_name: myuser
      password: mypasswd
      region: RegionOne
      private_network_name: private-net
      default_security_groups: [group1,default]
  - name: mySecondOpenStackLocation
    type: openstack
    properties:
      auth_url: http://5.6.7.8:5000
      tenant_name: mytenant
      user_name: myuser
      password: mypasswd
      region: RegionOne
      private_network_name: private-net
      default_security_groups: [group1,default]
```

When a Yorc server is starting and has no location defined yet, it will read this locations configuration file and create the corresponding locations.
Once this has been done, the locations configuration file won't be used anymore. Next version of Yorc will provide CLI and APIs allowing to create/update/delete locations.

Regardings Hosts Pool, the file format allowing to define one Hosts Pool hasn't changed.
But the CLI commands have now a mandatory argument to provide the location name:  `-l locationName` or `--location locationName`.

For example, this command was executed in previous Yorc version to create/update a Hosts Pool from a file:

```bash
yorc hp apply myhostspool.yaml
```

It is now:

```bash
yorc hp apply -l myLocation myhostspool.yaml
```

See Yorc documentation for additional details:

* section [configuration](https://yorc.readthedocs.io/en/latest/configuration.html)
* section on [CLI commands related to Hosts pool](https://yorc.readthedocs.io/en/latest/cli.html#cli-commands-related-to-hosts-pool)

### FEATURES

* Yorc support of Kubernetes StatefulSet ([GH-206](https://github.com/ystia/yorc/issues/206))
* Add support for asynchronous operations execution on plugins ([GH-525](https://github.com/ystia/yorc/issues/525))

### ENHANCEMENTS

* Locations concept in Yorc ([GH-478](https://github.com/ystia/yorc/issues/478))

### BUG FIXES

* Kubernetes Jobs do not support Service IP injection ([GH-528](https://github.com/ystia/yorc/issues/528))
* BadAccess error may be thrown when trying to resolve a TOSCA function end up in error ([GH-526](https://github.com/ystia/yorc/issues/526))
* Fix possible overlap on generated batch wrappers scripts when submitting several singularity jobs in parallel ([GH-522](https://github.com/ystia/yorc/issues/522))
* Bootstrap wrongly configures on-demand resources on OpenStack ([GH-520](https://github.com/ystia/yorc/issues/520))

## 4.0.0-M4 (September 19, 2019)

### BUG FIXES

* Fixed a bug preventing OpenStack Networks from being created ([GH-515](https://github.com/ystia/yorc/issues/515))
* Having a deployment named as a prefix of another one causes several issues ([GH-512](https://github.com/ystia/yorc/issues/512))
* A deployment may disappear from the deployments list while its currently running a purge task ([GH-504](https://github.com/ystia/yorc/issues/504))
* A4C Logs are displaying stack error when workflow step fails ([GH-503](https://github.com/ystia/yorc/issues/503))
* Bootstrap on OpenStack doesn't allow floating IP provisioning ([GH-516](https://github.com/ystia/yorc/issues/516))

## 4.0.0-M3 (August 30, 2019)

### SECURITY FIXES

* Fixed a vulnerability that could allow an attacker to read the content of a file stored on Yorc host by pretending it is an ssh key. ([GHSA-8vhw-qv5r-38h5](https://github.com/ystia/yorc/security/advisories/GHSA-8vhw-qv5r-38h5))

### BUG FIXES

* Undeploying an application with a running workflow should not be possible ([GH-460](https://github.com/ystia/yorc/issues/460))

## 4.0.0-M2 (August 09, 2019)

### ENHANCEMENTS

* Should support the creation of OpenStack Compute instances using bootable volume ([GH-461](https://github.com/ystia/yorc/issues/461))
* Allow to disable automatic Consul snapshots and restore when upgrading Yorc using ̀`YORC_DISABLE_CONSUL_SNAPSHOTS_ON_UPGRADE` env variable ([GH-486](https://github.com/ystia/yorc/issues/486))
* Allow to update instance attribute when creating attribute notifications ([GH-491](https://github.com/ystia/yorc/issues/491))
* Use the new Yorc plugin provided by Alien4Cloud (the Yorc Provider) in the bootstrap process. ([GH-494](https://github.com/ystia/yorc/issues/494))
* Missing documentation on premium features ([GH-407](https://github.com/ystia/yorc/issues/407))

## 4.0.0-M1 (July 12, 2019)

### BREAKING CHANGES

* Start v4.0 cycle ([GH-444](https://github.com/ystia/yorc/issues/444)):
  * deprecated API functions are now removed
  * the former and deprecated way to handle Kubernetes deployments is not supported anymore

### BUG FIXES

* Failure to deploy/undeploy big application: Transaction contains too many operations ([GH-484](https://github.com/ystia/yorc/issues/484))
* Wrong resources allocation on shareable Hosts Pool ([GH-426](https://github.com/ystia/yorc/issues/426))
* Deleting one host in Pool deletes other hosts having as prefix the deleted hostname ([GH-430](https://github.com/ystia/yorc/issues/430))
* Yorc should support long standard operation names as well as short ones ([GH-300](https://github.com/ystia/yorc/issues/300))
* Fix attributes notifications for services (substitutions) ([GH-423](https://github.com/ystia/yorc/issues/423))
* Monitoring can be stopped before the job termination ([GH-438](https://github.com/ystia/yorc/issues/438))
* mem_per_node slurm option parameter is limited to integer number of GB ([GH-446](https://github.com/ystia/yorc/issues/446))
* Job node state remains to "executing" when Ansible job fails ([GH-455](https://github.com/ystia/yorc/issues/455))
* Panic occurs uploading job slurm artifacts during load test ([GH-465](https://github.com/ystia/yorc/issues/465))

### ENHANCEMENTS

* Support OpenStack Block storage API v3 ([GH-440](https://github.com/ystia/yorc/issues/440))
* Expose bypass error parameter on workflow ([GH-425](https://github.com/ystia/yorc/issues/425))
* Support Alien4Cloud 2.2 ([GH-441](https://github.com/ystia/yorc/issues/441))
* Allow to provide extra env vars to Alien4Cloud during bootstrap ([GH-452](https://github.com/ystia/yorc/issues/452))
* Port CLI and Rest API minor changes for premium update feature ([GH-467](https://github.com/ystia/yorc/issues/467))
* Port changes for update nodes ([GH-476](https://github.com/ystia/yorc/issues/476))

## 3.2.0 (May 31, 2019)

### ENHANCEMENTS

* Bootstrap support of Ubuntu 1904 ([GH-419](https://github.com/ystia/yorc/issues/419))
* Print plugin logs in higher level than DEBUG ([GH-329](https://github.com/ystia/yorc/issues/329))
* Slurm job logs are displayed many time ([GH-397](https://github.com/ystia/yorc/issues/397))
* Allow to configure resources prefix for bootstrapped Yorc ([GH-399](https://github.com/ystia/yorc/issues/399))

### BUG FIXES

* Undeployment of a Hosts Pool bootstrapped setup doesn't clean correctly Hosts Pool ([GH-406](https://github.com/ystia/yorc/issues/406))
* Failure to deploy an application with Compute resources constraints on Hosts Pool ([GH-409](https://github.com/ystia/yorc/issues/409))
* Yorc server crashes on error: fatal error: concurrent map write ([GH-413](https://github.com/ystia/yorc/issues/413))
* Yorc bootstrap on HostPool in interactive mode should ask for hosts private IP addresses also ([GH-411](https://github.com/ystia/yorc/issues/411))
* Secure bootstrap on Hosts Pool fails configuring infra, error "playbooks must be a list of plays" ([GH-396](https://github.com/ystia/yorc/issues/396))
* Kubernetes infrastructure configuration support in Yorc is not able to detect erroneous config file path ([GH-378](https://github.com/ystia/yorc/issues/378))
* Emit a persistent event on deployment purge ([GH-402](https://github.com/ystia/yorc/issues/402))
* Invalid memory address panic appends on a workflow with non-existent on success step reference ([GH-417](https://github.com/ystia/yorc/issues/417))
* Erroneous Warning message on purged deployments timestamp ([GH-421](https://github.com/ystia/yorc/issues/421))

## 3.2.0-RC1 (May 10, 2019)

### BUG FIXES

* Can't deploy applications using compute instances filters on Hosts Pools ([GH-385](https://github.com/ystia/yorc/issues/385))
* Unexpected deployment deletion during topology unmarshalling ([GH-375](https://github.com/ystia/yorc/issues/375))
* Parsing of a description field of an TOSCA interface is interpreted as an operation ([GH-372](https://github.com/ystia/yorc/issues/372))
* Yorc does not support python3 ([GH-319](https://github.com/ystia/yorc/issues/319))
* Migrate from Oracle JDK to OpenJDK when bootstrapping Yorc/Alien4Cloud ([GH-383](https://github.com/ystia/yorc/issues/383))
* Monitoring causes Yorc and Consul CPU over consumption ([GH-388](https://github.com/ystia/yorc/issues/388))
* Bootstrap step YorcOnDemandLocationResources fails on setup with http proxy defined ([GH-384](https://github.com/ystia/yorc/issues/384))

### ENHANCEMENTS

* Add a note on ansible upgrade in documentation ([GH-373](https://github.com/ystia/yorc/issues/373))
* Policies API update ([GH-380](https://github.com/ystia/yorc/issues/380))
* Reduce the volume of data stored in Consul by removing builtin types duplicates on deployments ([GH-371](https://github.com/ystia/yorc/issues/371))
* Execute custom workflows and custom commands on selected instances ([GH-107](https://github.com/ystia/yorc/issues/107))
* Support OpenStack authentication with user domain ([GH-355](https://github.com/ystia/yorc/issues/355))

## 3.2.0-M5 (April 19, 2019)

### FEATURES

* Implement an anti-affinity placement policy for Openstack ([GH-84](https://github.com/ystia/yorc/issues/84))
* Allow to configure Ansible configuration file ([GH-346](https://github.com/ystia/yorc/issues/346))
* Monitor deployed services liveness ([GH-104](https://github.com/ystia/yorc/issues/104))

### ENHANCEMENTS

* Add job status feedback for slurm and k8s jobs ([GH-351](https://github.com/ystia/yorc/issues/351))
* Upgrade Ansible to 2.7.9 ([GH-364](https://github.com/ystia/yorc/issues/364))
* Reduce the volume of data stored in Consul part 1 ([GH-361](https://github.com/ystia/yorc/issues/361))

### BUG FIXES

* Unable to delete a deployment with non-conform topology ([GH-368](https://github.com/ystia/yorc/issues/368))

## 3.2.0-M4 (March 29, 2019)

### ENHANCEMENTS

* REST API doc changes on deployment update support in premium version ([GH-352](https://github.com/ystia/yorc/issues/352))
* Bootstrap Yorc with a Vault instance ([GH-282](https://github.com/ystia/yorc/issues/282))
* Refactor Slurm jobs ([GH-220](https://github.com/ystia/yorc/issues/220))
* Yorc does not log a slurm command error message, making diagnostic difficult ([GH-348](https://github.com/ystia/yorc/issues/348))

### FEATURES

* Yorc hostspool now allows more filtering ([GH-89](https://github.com/ystia/yorc/issues/89))
* Yorc support of kubernetes PersistentVolumeClaim ([GH-209](https://github.com/ystia/yorc/issues/209))

### BUG FIXES

* Bootstrap using a premium version of Alien4Cloud fails to configure https/SSL ([GH-345](https://github.com/ystia/yorc/issues/345))
* Deployment fails on error "socket: too many open files" ([GH-334](https://github.com/ystia/yorc/issues/334))
* Yorc bootstrap does not correctly treat default alien4cloud version download ([GH-286](https://github.com/ystia/yorc/issues/286))
* Attribute notification is not correctly set with HOST keyword ([GH-338](https://github.com/ystia/yorc/issues/338))
* Custom command events doesn't provide enough information ([GH-324](https://github.com/ystia/yorc/issues/324))
* Update Default Oracle JDK download URL as the previous one is not available for download anymore ([GH-341](https://github.com/ystia/yorc/issues/341))
* Bad notifications storage with several notified for one attribute notifier ([GH-343](https://github.com/ystia/yorc/issues/343))

## 3.2.0-M3 (March 11, 2019)

### BUG FIXES

* Yorc panics on segmentation violation attempting to deploy Ystia Forge Slurm topology ([GH-321](https://github.com/ystia/yorc/issues/321))
* Panic can append when undeploying Slurm computes ([GH-326](https://github.com/ystia/yorc/issues/326))

### FEATURES

* Yorc supports Slurm Accounting ([GH-280](https://github.com/ystia/yorc/issues/280))
* Yorc supports Slurm reservation ([GH-132](https://github.com/ystia/yorc/issues/132))

## 3.2.0-M2 (February 15, 2019)

### DEPENDENCIES

* Technical update to use Alien4Cloud 2.1.1 (Used in bootstrap)

### BUG FIXES

* Purging n deployment in parallel, one can fail on error: Missing targetId for task with id ([GH-293](https://github.com/ystia/yorc/issues/293))
* Deployment with a topology parsing error remains in initial status ([GH-283](https://github.com/ystia/yorc/issues/283))
* Interface name is not retrieved from custom command Rest request ([GH-287](https://github.com/ystia/yorc/issues/287))
* Instances are adding into topology before creating task ([GH-289](https://github.com/ystia/yorc/issues/289))
* Missing events for uninstall workflow in purge task ([GH-302](https://github.com/ystia/yorc/issues/302))
* All ssh connections to Slurm are killed if ssh server has reached the max number of allowed sessions ([GH-291](https://github.com/ystia/yorc/issues/291))
* It can take a considerable delay for a deployment to change status to UNDEPLOYMENT_IN_PROGRESS ([GH-306](https://github.com/ystia/yorc/issues/306))
* Slurm job monitoring is not designed for concurrency ([GH-308](https://github.com/ystia/yorc/issues/308))
* SSH Session pool: Panic if connection failed, this impacts Slurm infrastructure ([GH-315](https://github.com/ystia/yorc/issues/315))

### ENHANCEMENTS

* Bootstrap a secure Yorc setup ([GH-179](https://github.com/ystia/yorc/issues/179))
* Yorc bootstrap should save input values used to bootstrap a setup ([GH-248](https://github.com/ystia/yorc/issues/248))
* Publish value change event for instance attributes ([GH-222](https://github.com/ystia/yorc/issues/222))
* Move to Go modules to manage dependencies ([GH-183](https://github.com/ystia/yorc/issues/183))
* Document How to create a Yorc Plugin ([GH-119](https://github.com/ystia/yorc/issues/119))
* Slurm user credentials can be defined as slurm deployment topology properties, as an alternative to yorc configuration properties ([GH-281](https://github.com/ystia/yorc/issues/281))

## 3.2.0-M1 (January 28, 2019)

### BUG FIXES

* Can't deploy applications using a secured yorc/consul ([GH-274](https://github.com/ystia/yorc/issues/274))
* K8S jobs namespace should not be removed if its provided ([GH-245](https://github.com/ystia/yorc/issues/245))
* Unable to purge an application that appears in the list ([GH-238](https://github.com/ystia/yorc/issues/238))

## 3.1.0 (December 20, 2018)

### BUG FIXES

* When scaling down instances are not cleaned from consul ([GH-257](https://github.com/ystia/yorc/issues/257))
* Yorc bootstrap fails if downloadable URLs are too long ([GH-247](https://github.com/ystia/yorc/issues/247))

### ENHANCEMENTS

* Increase default workers number per Yorc server from `3` to `30` ([GH-244](https://github.com/ystia/yorc/issues/244))

### BUG FIXES

* Bootstrap fails on Red Hat Enterprise Linux 7.5 ([GH-252](https://github.com/ystia/yorc/issues/252))

## 3.1.0-RC2 (December 18, 2018)

### DEPENDENCIES

* Technical update to use Alien4Cloud 2.1.0 final version (Used in bootstrap)

## 3.1.0-RC1 (December 17, 2018)

### ENHANCEMENTS

* Support Jobs lifecycle enhancements (new operations `submit`, `run`, `cancel`) ([GH-196](https://github.com/ystia/yorc/issues/196))
* Forbid the parallel execution of several scheduled actions. This is for instance used for the asynchronous run operation of Jobs. This will prevent a same action to be scheduled in parallel (for jobs it will prevent checking and doing same actions several times) ([GH-230](https://github.com/ystia/yorc/issues/230))
* Generate Alien 2.1-compatible events ([GH-148](https://github.com/ystia/yorc/issues/148))

### BUG FIXES

* No output properties for services on GKE ([GH-214](https://github.com/ystia/yorc/issues/214))
* K8S service IP missing in runtime view when deploying on GKE ([GH-215](https://github.com/ystia/yorc/issues/215))
* Bootstrap of HA setup fails on GCP, at step configuring the NFS Client component ([GH-218](https://github.com/ystia/yorc/issues/218))
* Fix issue when default yorc.pem is used by Ansible with ssh-agent ([GH-233](https://github.com/ystia/yorc/issues/233))
* Publish workflow events when custom workflow is finished ([GH-234](https://github.com/ystia/yorc/issues/234))
* Bootstrap without internet access fails to get terraform plugins for local yorc ([GH-239](https://github.com/ystia/yorc/issues/239))
* CUDA_VISIBLE_DEVICES contains some unwanted unprintable characters [GH-210](https://github.com/ystia/yorc/issues/210))

## 3.1.0-M7 (December 07, 2018)

### DEPENDENCIES

* The orchestrator requires now at least Ansible 2.7.2 (upgrade from 2.6.3 introduced in [GH-194](https://github.com/ystia/yorc/issues/194))

### FEATURES

* Allow to bootstrap a full stack Alien4Cloud/Yorc setup using yorc CLI ([GH-131](https://github.com/ystia/yorc/issues/131))

### ENHANCEMENTS

* Use ssh-agent to not write ssh private keys on disk ([GH-201](https://github.com/ystia/yorc/issues/201))

### BUG FIXES

* ConnectTo relationship not working for kubernetes topologies ([GH-212](https://github.com/ystia/yorc/issues/212))

## 3.1.0-M6 (November 16, 2018)

### FEATURES

* Support GCE virtual private networks (VPC) ([GH-80](https://github.com/ystia/yorc/issues/80))
* Support Kubernetes Jobs. ([GH-86](https://github.com/ystia/yorc/issues/86))

### ENHANCEMENTS

* Allow user to provide an already existing namespace to use when creating Kubernetes resources ([GH-76](https://github.com/ystia/yorc/issues/76))

### BUG FIXES

* Generate unique names for GCP resources ([GH-177](https://github.com/ystia/yorc/issues/177))
* Need a HOST public_ip_address attribute on Hosts Pool compute nodes ([GH-199](https://github.com/ystia/yorc/issues/199))

## 3.1.0-M5 (October 26, 2018)

### FEATURES

* Support GCE Block storages. ([GH-82](https://github.com/ystia/yorc/issues/81))

### ENHANCEMENTS

* Concurrent workflows and custom commands executions are now allowed except when a deployment/undeployment/scaling operation is in progress ([GH-182](https://github.com/ystia/yorc/issues/182))
* Enable scaling of Kubernetes deployments ([GH-77](https://github.com/ystia/yorc/issues/77))

## 3.1.0-M4 (October 08, 2018)

### DEPENDENCIES

* The orchestrator requires now at least Terraform 0.11.8 and following Terraform plugins (with corresponding version constraints): `Consul (~> 2.1)`, `AWS (~> 1.36)`, `OpenStack (~> 1.9)`, `Google (~ 1.18)` and `null provider (~ 1.0)`. (Terraform upgrade from 0.9.11 introduced in [GH-82](https://github.com/ystia/yorc/issues/82))
* Consul version updated to 1.2.3

### FEATURES

* Support GCE Public IPs. ([GH-82](https://github.com/ystia/yorc/issues/82))

### IMPROVEMENTS

* Split workflow execution unit to step in order to allow a unique workflow to be executed by multiple Yorc instances. ([GH-93](https://github.com/ystia/yorc/issues/93))
* Make the run step of a Job execution asynchronous not to block a worker during the duration of the job. ([GH-85](https://github.com/ystia/yorc/issues/85))
* Added configuration parameters in Kubernetes infrastructure allowing to connect from outside to a cluster created on Google Kubernetes Engine ([GH-162](https://github.com/ystia/yorc/issues/162))
* Allow to upgrade from version 3.0.0 to a newer version without loosing existing data ([GH-130](https://github.com/ystia/yorc/issues/130))

### BUG FIXES

* Inputs are not injected into Slurm (srun) jobs ([GH-161](https://github.com/ystia/yorc/issues/161))
* Yorc consul service registration fails if using TLS ([GH-153](https://github.com/ystia/yorc/issues/153))
* Retrieving operation output when provisioning several instances resolves to the same value for all instances even if they are actually different ([GH-171](https://github.com/ystia/yorc/issues/171))

## 3.1.0-M3 (September 14, 2018)

### IMPROVEMENTS

* Allow to use 'In cluster' authentication when Yorc is deployed on Kubernetes. This allows to use credentials provided by Kubernetes itself. ([GH-156](https://github.com/ystia/yorc/issues/156))

### BUG FIXES

* REQ_TARGET keyword into TOSCA functions was broken. This was introduced during the upgrade to Alien4Cloud 2.0 that changed how requirements definition on node templates ([GH-159](https://github.com/ystia/yorc/issues/159))
* Parse Alien specific way of defining properties on relationships ([GH-155](https://github.com/ystia/yorc/issues/155))

## 3.1.0-M2 (August 24, 2018)

### DEPENDENCIES

* The orchestrator requires now at least Ansible 2.6.3 (upgrade from 2.4.1 introduced in [GH-146](https://github.com/ystia/yorc/issues/146))

### IMPROVEMENTS

* Providing Ansible task output in Yorc logs as soon as the task has finished ([GH-146](https://github.com/ystia/yorc/issues/146))

### BUG FIXES

* Parse of TOSCA value assignment literals as string. This prevents issues on strings being interpreted as float and rounded when converted back into strings (GH-137)
* Install missing dependency `jmespath` required by the `json_query` filter of Ansible (GH-139)
* Capabilities context props & attribute are not injected anymore for Ansible recipes implementation (GH-141)

## 3.1.0-M1 (August 6, 2018)

### FEATURES

* Manage applications secrets (GH-134)

### IMPROVEMENTS

* Relax errors on TOSCA get_attributes function resolution that may produce empty results instead of errors (GH-75)

### BUG FIXES

* Fix build issues on go1.11 (GH-72)

## 3.0.0 (July 11, 2018)

### Naming & Open Source community

Yorc 3.0.0 is the first major version since we open-sourced the formerly known Janus project. Previous versions have been made available on GitHub.

We are still shifting some of our tooling like road maps and backlogs publicly available tools. The idea is to make project management clear and to open Yorc to external contributions.

### Shifting to Alien4Cloud 2.0

Alien4Cloud released recently a fantastic major release with new features leveraged by Yorc to deliver a great orchestration solution.

Among many features, the ones we will focus on below are:

* UI redesign: Alien4Cloud 2.0.0 includes various changes in UI in order to make it more consistent and easier to use.
* Topology modifiers: Alien4Cloud 2.0.0 allows to define modifiers that could be executed in various phases prior to the deployment. Those modifiers allow to transform a given TOSCA topology.

### New GCP infrastructure

We are really excited to announce our first support of [Google Cloud Platform](https://cloud.google.com/).

Yorc now natively supports [Google Compute Engine](https://cloud.google.com/compute/) to create compute on demand on GCE.

### New Hosts Pool infrastructure

Yorc 3.0.0 supports a new infrastructure that we called "Hosts Pool". It allows to register generic hosts into Yorc and let Yorc allocate them for deployments. These hosts can be anything, VMs, physical machines, containers, ... whatever as long as we can ssh into them for provisioning. Yorc exposes a REST API and a CLI that allow to manage the hosts pool, making it easy to integrate it with other tools.

For more informations about the Hosts Pool infrastructure, check out [our dedicated documentation](http://yorc.readthedocs.io/en/latest/infrastructures.html#hosts-pool).

### Slurm infrastructure

We made some improvements with our Slurm integration:

* We now support Slurm "features" (which are basically tags on nodes) and "constraints" syntax to allocate nodes. [Examples here](https://wiki.rc.usf.edu/index.php/SLURM_Using_Features_and_Constraints).
* Support of srun and sbatch commands (see Jobs scheduling below)

### Refactoring Kubernetes infrastructure support

In Yorc 2 we made a first experimental integration with Kubernetes. This support and associated TOSCA types are deprecated in Yorc 3.0. Instead we switched to [new TOSCA types defined collectively with Alien4Cloud](http://alien4cloud.github.io/#/documentation/2.0.0/orchestrators/kubernetes/kubernetes_walkthrough.html).

This new integration will allow to build complex Kubernetes topologies.

### Support of Alien4Cloud Services

[Alien4Cloud has a great feature called "Services"](http://alien4cloud.github.io/common/features.html#/documentation/2.0.0/concepts/services.html). It allows both to define part of an application to be exposed as a service so that it can be consumed by other applications, or to register an external service in Alien4Cloud to be exposed and consumed by applications.

This feature allows to build new use cases like cross-infrastructure deployments or shared services among many others.

We are very excited to support it!

### Operations on orchestrator's host

Yet another super interesting feature! Until now TOSCA components handled by Yorc were designed to be hosted on a compute (whatever it was) that means that component's life-cycle scripts were executed on the provisioned compute. This feature allows to design components that will not necessary be hosted on a compute, and if not, life-cycle scripts are executed on the Yorc's host.

This opens a wide range of new use cases. You can for instance implement new computes implementations in pure TOSCA by calling cloud-providers CLI tools or interact with external services

Icing on the cake, for security reasons those executions are by default sand-boxed into containers to protect the host from mistakes and malicious usages.

### Jobs scheduling

This release brings a tech preview support of jobs scheduling. It allows to design workloads made of Jobs that could interact with each other and with other "standard" TOSCA component within an application. We worked hard together with the Alien4Cloud team to extent TOSCA to support Jobs scheduling.

In this release we mainly focused on the integration with Slurm for supporting this feature (but we are also working on Kubernetes for the next release :smile:). Bellow are new supported TOSCA types and implementations:

* SlurmJobs: will lead to issuing a srun command with a given executable file.
* SlurmBatch: will lead to issuing a sbatch command with a given batch file and associated executables
* Singularity integration: allows to execute a Singularity container instead of an executable file.

### Mutual SSL auth between Alien & Yorc

Alien4Cloud and Yorc can now mutually authenticate themselves with TLS certificates.

### New Logs formating

We constantly try to improve feedback returned to our users about runtime execution. In this release we are publishing logs with more context on the node/instance/operation/interface to which the log relates to.

### Monitoring

Yorc 3.0 brings foundations on applicative monitoring, it allows to monitor compute liveness at a interval defined by the user. When a compute goes down or up we use or events API to notify the user and Alien4Cloud to monitor an application visually within the runtime view.

Our monitoring implementation was designed to be a fault-tolerant service.<|MERGE_RESOLUTION|>--- conflicted
+++ resolved
@@ -4,11 +4,8 @@
 
 ### ENHANCEMENTS
 
-<<<<<<< HEAD
+* Should be able to bootstrap Yorc on OpenStack with Identity API v3 ([GH-575](https://github.com/ystia/yorc/issues/575))
 * Refactor deployments package to be able to use different storage backends - part Two: Consul as default Deployments store implementation ([GH-530](https://github.com/ystia/yorc/issues/530))
-=======
-* Should be able to bootstrap Yorc on OpenStack with Identity API v3 ([GH-575](https://github.com/ystia/yorc/issues/575))
->>>>>>> 80527390
 
 ### BUG FIXES
 
