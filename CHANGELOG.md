# Yorc Changelog

## UNRELEASED

<<<<<<< HEAD
### BUG FIXES

* ConnectTo relationship not working for kubernetes topologies ([GH-212](https://github.com/ystia/yorc/issues/212))
=======
### DEPENDENCIES

* The orchestrator requires now at least Ansible 2.7.2 (upgrade from 2.6.3 introduced in [GH-194](https://github.com/ystia/yorc/issues/194))
>>>>>>> 1a3129a8

## 3.1.0-M6 (November 16, 2018)

### FEATURES

* Support GCE virtual private networks (VPC) ([GH-80](https://github.com/ystia/yorc/issues/80))
* Support Kubernetes Jobs. ([GH-86](https://github.com/ystia/yorc/issues/86))

### ENHANCEMENTS

* Allow user to provide an already existing namespace to use when creating Kubernetes resources ([GH-76](https://github.com/ystia/yorc/issues/76))

### BUG FIXES

* Generate unique names for GCP resources ([GH-177](https://github.com/ystia/yorc/issues/177))
* Need a HOST public_ip_address attribute on Hosts Pool compute nodes ([GH-199](https://github.com/ystia/yorc/issues/199))

## 3.1.0-M5 (October 26, 2018)

### FEATURES

* Support GCE Block storages. ([GH-82](https://github.com/ystia/yorc/issues/81))

### ENHANCEMENTS

* Concurrent workflows and custom commands executions are now allowed except when a deployment/undeployment/scaling operation is in progress ([GH-182](https://github.com/ystia/yorc/issues/182))
* Enable scaling of Kubernetes deployments ([GH-77](https://github.com/ystia/yorc/issues/77))

## 3.1.0-M4 (October 08, 2018)

### DEPENDENCIES

* The orchestrator requires now at least Terraform 0.11.8 and following Terraform plugins (with corresponding version constraints): `Consul (~> 2.1)`, `AWS (~> 1.36)`, `OpenStack (~> 1.9)`, `Google (~ 1.18)` and `null provider (~ 1.0)`. (Terraform upgrade from 0.9.11 introduced in [GH-82](https://github.com/ystia/yorc/issues/82))
* Consul version updated to 1.2.3

### FEATURES

* Support GCE Public IPs. ([GH-82](https://github.com/ystia/yorc/issues/82))

### IMPROVEMENTS

* Split workflow execution unit to step in order to allow a unique workflow to be executed by multiple Yorc instances. ([GH-93](https://github.com/ystia/yorc/issues/93))
* Make the run step of a Job execution asynchronous not to block a worker during the duration of the job. ([GH-85](https://github.com/ystia/yorc/issues/85))
* Added configuration parameters in Kubernetes infrastructure allowing to connect from outside to a cluster created on Google Kubernetes Engine ([GH-162](https://github.com/ystia/yorc/issues/162))
* Allow to upgrade from version 3.0.0 to a newer version without loosing existing data ([GH-130](https://github.com/ystia/yorc/issues/130))

### BUG FIXES

* Inputs are not injected into Slurm (srun) jobs ([GH-161](https://github.com/ystia/yorc/issues/161))
* Yorc consul service registration fails if using TLS ([GH-153](https://github.com/ystia/yorc/issues/153))
* Retrieving operation output when provisioning several instances resolves to the same value for all instances even if they are actually different ([GH-171](https://github.com/ystia/yorc/issues/171))

## 3.1.0-M3 (September 14, 2018)

### IMPROVEMENTS

* Allow to use 'In cluster' authentication when Yorc is deployed on Kubernetes. This allows to use credentials provided by Kubernetes itself. ([GH-156](https://github.com/ystia/yorc/issues/156))

### BUG FIXES

* REQ_TARGET keyword into TOSCA functions was broken. This was introduced during the upgrade to Alien4Cloud 2.0 that changed how requirements definition on node templates ([GH-159](https://github.com/ystia/yorc/issues/159))
* Parse Alien specific way of defining properties on relationships ([GH-155](https://github.com/ystia/yorc/issues/155))

## 3.1.0-M2 (August 24, 2018)

### DEPENDENCIES

* The orchestrator requires now at least Ansible 2.6.3 (upgrade from 2.4.1 introduced in [GH-146](https://github.com/ystia/yorc/issues/146))

### IMPROVEMENTS

* Providing Ansible task output in Yorc logs as soon as the task has finished ([GH-146](https://github.com/ystia/yorc/issues/146))

### BUG FIXES

* Parse of TOSCA value assignment literals as string. This prevents issues on strings being interpreted as float and rounded when converted back into strings (GH-137)
* Install missing dependency `jmespath` required by the `json_query` filter of Ansible (GH-139)
* Capabilities context props & attribute are not injected anymore for Ansible recipes implementation (GH-141)

## 3.1.0-M1 (August 6, 2018)

### FEATURES

* Manage applications secrets (GH-134)

### IMPROVEMENTS

* Relax errors on TOSCA get_attributes function resolution that may produce empty results instead of errors (GH-75)

### BUG FIXES

* Fix build issues on go1.11 (GH-72)

## 3.0.0 (July 11, 2018)

### Naming & Open Source community

Yorc 3.0.0 is the first major version since we open-sourced the formerly known Janus project. Previous versions have been made available on GitHub.

We are still shifting some of our tooling like road maps and backlogs publicly available tools. The idea is to make project management clear and to open Yorc to external contributions.

### Shifting to Alien4Cloud 2.0

Alien4Cloud released recently a fantastic major release with new features leveraged by Yorc to deliver a great orchestration solution.

Among many features, the ones we will focus on below are:

* UI redesign: Alien4Cloud 2.0.0 includes various changes in UI in order to make it more consistent and easier to use.
* Topology modifiers: Alien4Cloud 2.0.0 allows to define modifiers that could be executed in various phases prior to the deployment. Those modifiers allow to transform a given TOSCA topology.

### New GCP infrastructure

We are really excited to announce our first support of [Google Cloud Platform](https://cloud.google.com/).

Yorc now natively supports [Google Compute Engine](https://cloud.google.com/compute/) to create compute on demand on GCE.

### New Hosts Pool infrastructure

Yorc 3.0.0 supports a new infrastructure that we called "Hosts Pool". It allows to register generic hosts into Yorc and let Yorc allocate them for deployments. These hosts can be anything, VMs, physical machines, containers, ... whatever as long as we can ssh into them for provisioning. Yorc exposes a REST API and a CLI that allow to manage the hosts pool, making it easy to integrate it with other tools.

For more informations about the Hosts Pool infrastructure, check out [our dedicated documentation](http://yorc.readthedocs.io/en/latest/infrastructures.html#hosts-pool).

### Slurm infrastructure

We made some improvements with our Slurm integration:

* We now support Slurm "features" (which are basically tags on nodes) and "constraints" syntax to allocate nodes. [Examples here](https://wiki.rc.usf.edu/index.php/SLURM_Using_Features_and_Constraints).
* Support of srun and sbatch commands (see Jobs scheduling below)

### Refactoring Kubernetes infrastructure support

In Yorc 2 we made a first experimental integration with Kubernetes. This support and associated TOSCA types are deprecated in Yorc 3.0. Instead we switched to [new TOSCA types defined collectively with Alien4Cloud](http://alien4cloud.github.io/#/documentation/2.0.0/orchestrators/kubernetes/kubernetes_walkthrough.html).

This new integration will allow to build complex Kubernetes topologies.

### Support of Alien4Cloud Services

[Alien4Cloud has a great feature called "Services"](http://alien4cloud.github.io/common/features.html#/documentation/2.0.0/concepts/services.html). It allows both to define part of an application to be exposed as a service so that it can be consumed by other applications, or to register an external service in Alien4Cloud to be exposed and consumed by applications.

This feature allows to build new use cases like cross-infrastructure deployments or shared services among many others.

We are very excited to support it!

### Operations on orchestrator's host

Yet another super interesting feature! Until now TOSCA components handled by Yorc were designed to be hosted on a compute (whatever it was) that means that component's life-cycle scripts were executed on the provisioned compute. This feature allows to design components that will not necessary be hosted on a compute, and if not, life-cycle scripts are executed on the Yorc's host.

This opens a wide range of new use cases. You can for instance implement new computes implementations in pure TOSCA by calling cloud-providers CLI tools or interact with external services

Icing on the cake, for security reasons those executions are by default sand-boxed into containers to protect the host from mistakes and malicious usages.

### Jobs scheduling

This release brings a tech preview support of jobs scheduling. It allows to design workloads made of Jobs that could interact with each other and with other "standard" TOSCA component within an application. We worked hard together with the Alien4Cloud team to extent TOSCA to support Jobs scheduling.

In this release we mainly focused on the integration with Slurm for supporting this feature (but we are also working on Kubernetes for the next release :smile:). Bellow are new supported TOSCA types and implementations:

* SlurmJobs: will lead to issuing a srun command with a given executable file.  
* SlurmBatch: will lead to issuing a sbatch command with a given batch file and associated executables
* Singularity integration: allows to execute a Singularity container instead of an executable file.

### Mutual SSL auth between Alien & Yorc

Alien4Cloud and Yorc can now mutually authenticate themselves with TLS certificates.

### New Logs formating

We constantly try to improve feedback returned to our users about runtime execution. In this release we are publishing logs with more context on the node/instance/operation/interface to which the log relates to.

### Monitoring

Yorc 3.0 brings foundations on applicative monitoring, it allows to monitor compute liveness at a interval defined by the user. When a compute goes down or up we use or events API to notify the user and Alien4Cloud to monitor an application visually within the runtime view.

Our monitoring implementation was designed to be a fault-tolerant service.<|MERGE_RESOLUTION|>--- conflicted
+++ resolved
@@ -2,15 +2,13 @@
 
 ## UNRELEASED
 
-<<<<<<< HEAD
+### DEPENDENCIES
+
+* The orchestrator requires now at least Ansible 2.7.2 (upgrade from 2.6.3 introduced in [GH-194](https://github.com/ystia/yorc/issues/194))
+
 ### BUG FIXES
 
 * ConnectTo relationship not working for kubernetes topologies ([GH-212](https://github.com/ystia/yorc/issues/212))
-=======
-### DEPENDENCIES
-
-* The orchestrator requires now at least Ansible 2.7.2 (upgrade from 2.6.3 introduced in [GH-194](https://github.com/ystia/yorc/issues/194))
->>>>>>> 1a3129a8
 
 ## 3.1.0-M6 (November 16, 2018)
 
