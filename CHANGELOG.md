# Yorc Changelog

## UNRELEASED

### DEPENDENCIES

* Technical update to use Alien4Cloud 2.1.1 (Used in bootstrap)

### BUG FIXES

<<<<<<< HEAD
* Deployment with a topology parsing error remains in initial status ([GH-283](https://github.com/ystia/yorc/issues/283)
* Instances are adding into topology before creating task ([GH-289](https://github.com/ystia/yorc/issues/289)
=======
* Purging n deployment in parallel, one can fail on error: Missing targetId for task with id ([GH-293](https://github.com/ystia/yorc/issues/293))
* Deployment with a topology parsing error remains in initial status ([GH-283](https://github.com/ystia/yorc/issues/283))
* Interface name is not retrieved from custom command Rest request ([GH-287](https://github.com/ystia/yorc/issues/287))
>>>>>>> bd0a4db3

## 3.2.0-M1 (January 28, 2019)

### BUG FIXES

* Can't deploy applications using a secured yorc/consul ([GH-274](https://github.com/ystia/yorc/issues/274))
* K8S jobs namespace should not be removed if its provided ([GH-245](https://github.com/ystia/yorc/issues/245))
* Unable to purge an application that appears in the list ([GH-238](https://github.com/ystia/yorc/issues/238))

## 3.1.0 (December 20, 2018)

### BUG FIXES

* When scaling down instances are not cleaned from consul ([GH-257](https://github.com/ystia/yorc/issues/257))
* Yorc bootstrap fails if downloadable URLs are too long ([GH-247](https://github.com/ystia/yorc/issues/247))

### ENHANCEMENTS

* Increase default workers number per Yorc server from `3` to `30` ([GH-244](https://github.com/ystia/yorc/issues/244))

### BUG FIXES

* Bootstrap fails on Red Hat Enterprise Linux 7.5 ([GH-252](https://github.com/ystia/yorc/issues/252))

## 3.1.0-RC2 (December 18, 2018)

### DEPENDENCIES

* Technical update to use Alien4Cloud 2.1.0 final version (Used in bootstrap)

## 3.1.0-RC1 (December 17, 2018)

### ENHANCEMENTS

* Support Jobs lifecycle enhancements (new operations `submit`, `run`, `cancel`) ([GH-196](https://github.com/ystia/yorc/issues/196))
* Forbid the parallel execution of several scheduled actions. This is for instance used for the asynchronous run operation of Jobs. This will prevent a same action to be scheduled in parallel (for jobs it will prevent checking and doing same actions several times) ([GH-230](https://github.com/ystia/yorc/issues/230))
* Generate Alien 2.1-compatible events ([GH-148](https://github.com/ystia/yorc/issues/148))

### BUG FIXES

* No output properties for services on GKE ([GH-214](https://github.com/ystia/yorc/issues/214))
* K8S service IP missing in runtime view when deploying on GKE ([GH-215](https://github.com/ystia/yorc/issues/215))
* Bootstrap of HA setup fails on GCP, at step configuring the NFS Client component ([GH-218](https://github.com/ystia/yorc/issues/218))
* Fix issue when default yorc.pem is used by Ansible with ssh-agent ([GH-233](https://github.com/ystia/yorc/issues/233))
* Publish workflow events when custom workflow is finished ([GH-234](https://github.com/ystia/yorc/issues/234))
* Bootstrap without internet access fails to get terraform plugins for local yorc ([GH-239](https://github.com/ystia/yorc/issues/239))
* CUDA_VISIBLE_DEVICES contains some unwanted unprintable characters [GH-210](https://github.com/ystia/yorc/issues/210))

## 3.1.0-M7 (December 07, 2018)

### DEPENDENCIES

* The orchestrator requires now at least Ansible 2.7.2 (upgrade from 2.6.3 introduced in [GH-194](https://github.com/ystia/yorc/issues/194))

### FEATURES

* Allow to bootstrap a full stack Alien4Cloud/Yorc setup using yorc CLI ([GH-131](https://github.com/ystia/yorc/issues/131))

### ENHANCEMENTS

* Use ssh-agent to not write ssh private keys on disk ([GH-201](https://github.com/ystia/yorc/issues/201))

### BUG FIXES

* ConnectTo relationship not working for kubernetes topologies ([GH-212](https://github.com/ystia/yorc/issues/212))

## 3.1.0-M6 (November 16, 2018)

### FEATURES

* Support GCE virtual private networks (VPC) ([GH-80](https://github.com/ystia/yorc/issues/80))
* Support Kubernetes Jobs. ([GH-86](https://github.com/ystia/yorc/issues/86))

### ENHANCEMENTS

* Allow user to provide an already existing namespace to use when creating Kubernetes resources ([GH-76](https://github.com/ystia/yorc/issues/76))

### BUG FIXES

* Generate unique names for GCP resources ([GH-177](https://github.com/ystia/yorc/issues/177))
* Need a HOST public_ip_address attribute on Hosts Pool compute nodes ([GH-199](https://github.com/ystia/yorc/issues/199))

## 3.1.0-M5 (October 26, 2018)

### FEATURES

* Support GCE Block storages. ([GH-82](https://github.com/ystia/yorc/issues/81))

### ENHANCEMENTS

* Concurrent workflows and custom commands executions are now allowed except when a deployment/undeployment/scaling operation is in progress ([GH-182](https://github.com/ystia/yorc/issues/182))
* Enable scaling of Kubernetes deployments ([GH-77](https://github.com/ystia/yorc/issues/77))

## 3.1.0-M4 (October 08, 2018)

### DEPENDENCIES

* The orchestrator requires now at least Terraform 0.11.8 and following Terraform plugins (with corresponding version constraints): `Consul (~> 2.1)`, `AWS (~> 1.36)`, `OpenStack (~> 1.9)`, `Google (~ 1.18)` and `null provider (~ 1.0)`. (Terraform upgrade from 0.9.11 introduced in [GH-82](https://github.com/ystia/yorc/issues/82))
* Consul version updated to 1.2.3

### FEATURES

* Support GCE Public IPs. ([GH-82](https://github.com/ystia/yorc/issues/82))

### IMPROVEMENTS

* Split workflow execution unit to step in order to allow a unique workflow to be executed by multiple Yorc instances. ([GH-93](https://github.com/ystia/yorc/issues/93))
* Make the run step of a Job execution asynchronous not to block a worker during the duration of the job. ([GH-85](https://github.com/ystia/yorc/issues/85))
* Added configuration parameters in Kubernetes infrastructure allowing to connect from outside to a cluster created on Google Kubernetes Engine ([GH-162](https://github.com/ystia/yorc/issues/162))
* Allow to upgrade from version 3.0.0 to a newer version without loosing existing data ([GH-130](https://github.com/ystia/yorc/issues/130))

### BUG FIXES

* Inputs are not injected into Slurm (srun) jobs ([GH-161](https://github.com/ystia/yorc/issues/161))
* Yorc consul service registration fails if using TLS ([GH-153](https://github.com/ystia/yorc/issues/153))
* Retrieving operation output when provisioning several instances resolves to the same value for all instances even if they are actually different ([GH-171](https://github.com/ystia/yorc/issues/171))

## 3.1.0-M3 (September 14, 2018)

### IMPROVEMENTS

* Allow to use 'In cluster' authentication when Yorc is deployed on Kubernetes. This allows to use credentials provided by Kubernetes itself. ([GH-156](https://github.com/ystia/yorc/issues/156))

### BUG FIXES

* REQ_TARGET keyword into TOSCA functions was broken. This was introduced during the upgrade to Alien4Cloud 2.0 that changed how requirements definition on node templates ([GH-159](https://github.com/ystia/yorc/issues/159))
* Parse Alien specific way of defining properties on relationships ([GH-155](https://github.com/ystia/yorc/issues/155))

## 3.1.0-M2 (August 24, 2018)

### DEPENDENCIES

* The orchestrator requires now at least Ansible 2.6.3 (upgrade from 2.4.1 introduced in [GH-146](https://github.com/ystia/yorc/issues/146))

### IMPROVEMENTS

* Providing Ansible task output in Yorc logs as soon as the task has finished ([GH-146](https://github.com/ystia/yorc/issues/146))

### BUG FIXES

* Parse of TOSCA value assignment literals as string. This prevents issues on strings being interpreted as float and rounded when converted back into strings (GH-137)
* Install missing dependency `jmespath` required by the `json_query` filter of Ansible (GH-139)
* Capabilities context props & attribute are not injected anymore for Ansible recipes implementation (GH-141)

## 3.1.0-M1 (August 6, 2018)

### FEATURES

* Manage applications secrets (GH-134)

### IMPROVEMENTS

* Relax errors on TOSCA get_attributes function resolution that may produce empty results instead of errors (GH-75)

### BUG FIXES

* Fix build issues on go1.11 (GH-72)

## 3.0.0 (July 11, 2018)

### Naming & Open Source community

Yorc 3.0.0 is the first major version since we open-sourced the formerly known Janus project. Previous versions have been made available on GitHub.

We are still shifting some of our tooling like road maps and backlogs publicly available tools. The idea is to make project management clear and to open Yorc to external contributions.

### Shifting to Alien4Cloud 2.0

Alien4Cloud released recently a fantastic major release with new features leveraged by Yorc to deliver a great orchestration solution.

Among many features, the ones we will focus on below are:

* UI redesign: Alien4Cloud 2.0.0 includes various changes in UI in order to make it more consistent and easier to use.
* Topology modifiers: Alien4Cloud 2.0.0 allows to define modifiers that could be executed in various phases prior to the deployment. Those modifiers allow to transform a given TOSCA topology.

### New GCP infrastructure

We are really excited to announce our first support of [Google Cloud Platform](https://cloud.google.com/).

Yorc now natively supports [Google Compute Engine](https://cloud.google.com/compute/) to create compute on demand on GCE.

### New Hosts Pool infrastructure

Yorc 3.0.0 supports a new infrastructure that we called "Hosts Pool". It allows to register generic hosts into Yorc and let Yorc allocate them for deployments. These hosts can be anything, VMs, physical machines, containers, ... whatever as long as we can ssh into them for provisioning. Yorc exposes a REST API and a CLI that allow to manage the hosts pool, making it easy to integrate it with other tools.

For more informations about the Hosts Pool infrastructure, check out [our dedicated documentation](http://yorc.readthedocs.io/en/latest/infrastructures.html#hosts-pool).

### Slurm infrastructure

We made some improvements with our Slurm integration:

* We now support Slurm "features" (which are basically tags on nodes) and "constraints" syntax to allocate nodes. [Examples here](https://wiki.rc.usf.edu/index.php/SLURM_Using_Features_and_Constraints).
* Support of srun and sbatch commands (see Jobs scheduling below)

### Refactoring Kubernetes infrastructure support

In Yorc 2 we made a first experimental integration with Kubernetes. This support and associated TOSCA types are deprecated in Yorc 3.0. Instead we switched to [new TOSCA types defined collectively with Alien4Cloud](http://alien4cloud.github.io/#/documentation/2.0.0/orchestrators/kubernetes/kubernetes_walkthrough.html).

This new integration will allow to build complex Kubernetes topologies.

### Support of Alien4Cloud Services

[Alien4Cloud has a great feature called "Services"](http://alien4cloud.github.io/common/features.html#/documentation/2.0.0/concepts/services.html). It allows both to define part of an application to be exposed as a service so that it can be consumed by other applications, or to register an external service in Alien4Cloud to be exposed and consumed by applications.

This feature allows to build new use cases like cross-infrastructure deployments or shared services among many others.

We are very excited to support it!

### Operations on orchestrator's host

Yet another super interesting feature! Until now TOSCA components handled by Yorc were designed to be hosted on a compute (whatever it was) that means that component's life-cycle scripts were executed on the provisioned compute. This feature allows to design components that will not necessary be hosted on a compute, and if not, life-cycle scripts are executed on the Yorc's host.

This opens a wide range of new use cases. You can for instance implement new computes implementations in pure TOSCA by calling cloud-providers CLI tools or interact with external services

Icing on the cake, for security reasons those executions are by default sand-boxed into containers to protect the host from mistakes and malicious usages.

### Jobs scheduling

This release brings a tech preview support of jobs scheduling. It allows to design workloads made of Jobs that could interact with each other and with other "standard" TOSCA component within an application. We worked hard together with the Alien4Cloud team to extent TOSCA to support Jobs scheduling.

In this release we mainly focused on the integration with Slurm for supporting this feature (but we are also working on Kubernetes for the next release :smile:). Bellow are new supported TOSCA types and implementations:

* SlurmJobs: will lead to issuing a srun command with a given executable file.  
* SlurmBatch: will lead to issuing a sbatch command with a given batch file and associated executables
* Singularity integration: allows to execute a Singularity container instead of an executable file.

### Mutual SSL auth between Alien & Yorc

Alien4Cloud and Yorc can now mutually authenticate themselves with TLS certificates.

### New Logs formating

We constantly try to improve feedback returned to our users about runtime execution. In this release we are publishing logs with more context on the node/instance/operation/interface to which the log relates to.

### Monitoring

Yorc 3.0 brings foundations on applicative monitoring, it allows to monitor compute liveness at a interval defined by the user. When a compute goes down or up we use or events API to notify the user and Alien4Cloud to monitor an application visually within the runtime view.

Our monitoring implementation was designed to be a fault-tolerant service.<|MERGE_RESOLUTION|>--- conflicted
+++ resolved
@@ -8,14 +8,10 @@
 
 ### BUG FIXES
 
-<<<<<<< HEAD
-* Deployment with a topology parsing error remains in initial status ([GH-283](https://github.com/ystia/yorc/issues/283)
-* Instances are adding into topology before creating task ([GH-289](https://github.com/ystia/yorc/issues/289)
-=======
 * Purging n deployment in parallel, one can fail on error: Missing targetId for task with id ([GH-293](https://github.com/ystia/yorc/issues/293))
 * Deployment with a topology parsing error remains in initial status ([GH-283](https://github.com/ystia/yorc/issues/283))
 * Interface name is not retrieved from custom command Rest request ([GH-287](https://github.com/ystia/yorc/issues/287))
->>>>>>> bd0a4db3
+* Instances are adding into topology before creating task ([GH-289](https://github.com/ystia/yorc/issues/289)
 
 ## 3.2.0-M1 (January 28, 2019)
 
