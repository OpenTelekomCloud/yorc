# Yorc Changelog

## UNRELEASED

<<<<<<< HEAD
### FEATURES

* Host pool election for compute allocation can be more relevant ([GH-83](https://github.com/ystia/yorc/issues/83))
=======
### BUG FIXES

* Tosca public_ip_address attribute is wrongly set with private address for hosts pool computes ([GH-593](https://github.com/ystia/yorc/issues/593))
>>>>>>> c9d57fba

## 4.0.0-M8 (January 24, 2020)

### BREAKING CHANGES

#### Refactor Yorc storage system

Yorc supports several store types and store implementations that can be configured by users correspondingly with their needs.
See below enhancement allowing to implement a File+Cache sorage backend.

#### Changes in Yorc metric namespace

In order to improve the observability of Yorc execution, the exposed metrics' names were modified.
Now labels are used which allow to provide metric trees ([GH-297](https://github.com/ystia/yorc/issues/297)).

#### Changes on the deployments API

As deployments are from now stored by JSON, some functions have been changed:

```
func GetOperationPathAndPrimaryImplementation(ctx context.Context, deploymentID, nodeTemplateImpl, nodeTypeImpl, operationName string) (string, string, error)
func GetRequirementsKeysByTypeForNode(ctx context.Context, deploymentID, nodeName, requirementType string) ([]string, error)
func GetRequirementKeyByNameForNode(ctx context.Context, deploymentID, nodeName, requirementName string) (string, error)
func ReadWorkflow(kv *api.KV, deploymentID, workflowName string) (tosca.Workflow, error)
```

And substituted by:

```
func GetOperationImplementation(ctx context.Context, ...) (*tosca.Implementation, error)
func GetRequirementsByTypeForNode(ctx context.Context, deploymentID, nodeName, requirementType string) ([]Requirement, error)
func GetWorkflow(ctx context.Context, deploymentID, workflowName string) (*tosca.Workflow, error)
```

### FEATURES

* Volume attachment on AWS Compute nodes ([GH-122](https://github.com/ystia/yorc/issues/122))

### ENHANCEMENTS

* Should be able to bootstrap Yorc on OpenStack with Identity API v3 ([GH-575](https://github.com/ystia/yorc/issues/575))
* Refactor deployments package to be able to use different storage backends - part Two: Consul as default Deployments store implementation ([GH-530](https://github.com/ystia/yorc/issues/530))
* Implement a File+Cache storage backend for static parts of deployments (GH-554](https://github.com/ystia/yorc/issues/554))
* Refactor logs to allow to config new implementations (GH-552](https://github.com/ystia/yorc/issues/552))
* Refactor deployments events to allow to use different backends (GH-553](https://github.com/ystia/yorc/issues/553))

### BUG FIXES

* Deployment stuck and cannot be resumed in certain circumstances ([GH-563](https://github.com/ystia/yorc/issues/563))
* Yorc bootstrap on 4.0.0-M7 doesn't work unless an alternative download URL is provided for Yorc ([GH-561](https://github.com/ystia/yorc/issues/561))
* Location properties stored in Vault are no longer resolvable ([GH-565](https://github.com/ystia/yorc/issues/565))
* If no locations configured when first starting a Yorc server, the command "locations apply config_locations_file_path" won't work ([GH-574](https://github.com/ystia/yorc/issues/5674))
* An error during deployment purge may let the deployment in a wrong state ([GH-572](https://github.com/ystia/yorc/issues/572))
* Can have current deployment and undeployment on the same application on specific conditions ([GH-567](https://github.com/ystia/yorc/issues/567))
* API calls to deploy and update a deployment will now prevent other API calls that may modify a deployment to run at the same time
* Yorc HTTP health check is defined on localhost address ([GH-585](https://github.com/ystia/yorc/issues/585))
* Unable to get network ID attribute for Openstack many compute instances ([GH-584](https://github.com/ystia/yorc/issues/584))

## 4.0.0-M7 (November 29, 2019)

### BREAKING CHANGES

#### Changes in the REST API

##### Deployment updates

Until now deployments updates (which is a premium feature) were made on the same API operation than submitting a deployment with a given identifier:
`PUT /deployments/<deployment_id>`.
The decision on updating a deployment or creating a new one was based on the existence or not of a deployment with the given identifier.

This was confusing and makes error handling on clients difficult. So we decided to split those operations on two different API endpoints.
Submitting a deployment with a given identifier remain as it was, but updating a deployment is now available on the `PATCH /deployments/<deployment_id>` endpoint.

Trying to update a deployment on an OSS version will now result in a `401 Forbiden` error instead of a `409 Conflict` error previously.
Submitting a deployment with an identifier that is already used will still result in a `409 Conflict` error but without an informative message indicating that a
premium version is required to perform a deployment update.

This is tracked on ([GH-547: Refactor Deployment updates API](https://github.com/ystia/yorc/issues/547)).

#### Others

* API /health changed to /server/health ([GH-551](https://github.com/ystia/yorc/issues/551))

### FEATURES

* Add support for using bastion hosts to provision instances with ansible and terraform ([GH-128](https://github.com/ystia/yorc/issues/128))
* Enrich Yorc REST API with endpoints and handlers for locations management ([GH-479](https://github.com/ystia/yorc/issues/479))
* Loading bar while bootstrap ([GH-254](https://github.com/ystia/yorc/issues/254))

### ENHANCEMENTS

* Allow to specify query parameters in infrastructure usage queries ([GH-543](https://github.com/ystia/yorc/issues/543))

### BUG FIXES

* Duplicate SLURM job info log in case of failure ([GH-545](https://github.com/ystia/yorc/issues/545))

## 4.0.0-M6 (November 08, 2019)

### ENHANCEMENTS

* Add Consul DB migration of hostspools due to locations modifications ([GH-531](https://github.com/ystia/yorc/issues/531))
* Allow to provide inline configuration options for generated sbatch scripts ([GH-537](https://github.com/ystia/yorc/issues/537))
* Optionally source an environment file before submitting slurm jobs ([GH-541](https://github.com/ystia/yorc/issues/541))
* Update Infrastructure collector feature to handle locations ([GH-533](https://github.com/ystia/yorc/issues/533))
* Refactor deployments package to be able to use different storage backends - part One: Reduce Consul coupling / Add Context parameter ([GH-530](https://github.com/ystia/yorc/issues/530))

### BUG FIXES

* YORC_LOCATIONS_FILE_PATH env variable and locations_file_path command flag are not working ([GH-535](https://github.com/ystia/yorc/issues/535))

## 4.0.0-M5 (October 11, 2019)

### BREAKING CHANGES

The support of locations in Yorc (issue [GH-478](https://github.com/ystia/yorc/issues/478)), provides the ability to create several locations of a given infrastructure type (Openstack, Google Cloud, AWS, SLURM, Hosts Pool).

It introduces breaking changes in Yorc configuration as described below.

It is not anymore possible to define infrastructure properties through:

* environment variables, like `YORC_INFRA_OPENSTACK_AUTH_URL`
* yorc server command flags, like `--infrastructure_openstack_auth_url`.

Yorc configuration file does not anymore contain infrastructures definitions. This configuration provides now the path to a file defining locations for any of these types: Openstack, Google Cloud, AWS, SLURM.

For example, this Yorc configuration file in previous version allowed to define a single infrastructure of type OpenStack:

```yaml
resources_prefix: yorc-
consul:
  address: http://consul-host:8500
  datacenter: dc1
infrastructures:
  openstack:
    auth_url: http://1.2.3.4:5000
    tenant_name: mytenant
    user_name: myuser
    password: mypasswd
    region: RegionOne
    private_network_name: private-net
    default_security_groups: [group1,default]
```

This becomes now in this version:

```yaml
resources_prefix: yorc-
consul:
  address: 127.0.0.1:8500
locations_file_path: /path/to/locations.yaml
```

And file `/path/to/locations.yaml` contains locations definitions, for example here two OpenStack locations :

```yaml
locations:
  - name: myFirstOpenStackLocation
    type: openstack
    properties:
      auth_url: http://1.2.3.4:5000
      tenant_name: mytenant
      user_name: myuser
      password: mypasswd
      region: RegionOne
      private_network_name: private-net
      default_security_groups: [group1,default]
  - name: mySecondOpenStackLocation
    type: openstack
    properties:
      auth_url: http://5.6.7.8:5000
      tenant_name: mytenant
      user_name: myuser
      password: mypasswd
      region: RegionOne
      private_network_name: private-net
      default_security_groups: [group1,default]
```

When a Yorc server is starting and has no location defined yet, it will read this locations configuration file and create the corresponding locations.
Once this has been done, the locations configuration file won't be used anymore. Next version of Yorc will provide CLI and APIs allowing to create/update/delete locations.

Regardings Hosts Pool, the file format allowing to define one Hosts Pool hasn't changed.
But the CLI commands have now a mandatory argument to provide the location name:  `-l locationName` or `--location locationName`.

For example, this command was executed in previous Yorc version to create/update a Hosts Pool from a file:

```bash
yorc hp apply myhostspool.yaml
```

It is now:

```bash
yorc hp apply -l myLocation myhostspool.yaml
```

See Yorc documentation for additional details:

* section [configuration](https://yorc.readthedocs.io/en/latest/configuration.html)
* section on [CLI commands related to Hosts pool](https://yorc.readthedocs.io/en/latest/cli.html#cli-commands-related-to-hosts-pool)

### FEATURES

* Yorc support of Kubernetes StatefulSet ([GH-206](https://github.com/ystia/yorc/issues/206))
* Add support for asynchronous operations execution on plugins ([GH-525](https://github.com/ystia/yorc/issues/525))

### ENHANCEMENTS

* Locations concept in Yorc ([GH-478](https://github.com/ystia/yorc/issues/478))

### BUG FIXES

* Kubernetes Jobs do not support Service IP injection ([GH-528](https://github.com/ystia/yorc/issues/528))
* BadAccess error may be thrown when trying to resolve a TOSCA function end up in error ([GH-526](https://github.com/ystia/yorc/issues/526))
* Fix possible overlap on generated batch wrappers scripts when submitting several singularity jobs in parallel ([GH-522](https://github.com/ystia/yorc/issues/522))
* Bootstrap wrongly configures on-demand resources on OpenStack ([GH-520](https://github.com/ystia/yorc/issues/520))

## 4.0.0-M4 (September 19, 2019)

### BUG FIXES

* Fixed a bug preventing OpenStack Networks from being created ([GH-515](https://github.com/ystia/yorc/issues/515))
* Having a deployment named as a prefix of another one causes several issues ([GH-512](https://github.com/ystia/yorc/issues/512))
* A deployment may disappear from the deployments list while its currently running a purge task ([GH-504](https://github.com/ystia/yorc/issues/504))
* A4C Logs are displaying stack error when workflow step fails ([GH-503](https://github.com/ystia/yorc/issues/503))
* Bootstrap on OpenStack doesn't allow floating IP provisioning ([GH-516](https://github.com/ystia/yorc/issues/516))

## 4.0.0-M3 (August 30, 2019)

### SECURITY FIXES

* Fixed a vulnerability that could allow an attacker to read the content of a file stored on Yorc host by pretending it is an ssh key. ([GHSA-8vhw-qv5r-38h5](https://github.com/ystia/yorc/security/advisories/GHSA-8vhw-qv5r-38h5))

### BUG FIXES

* Undeploying an application with a running workflow should not be possible ([GH-460](https://github.com/ystia/yorc/issues/460))

## 4.0.0-M2 (August 09, 2019)

### ENHANCEMENTS

* Should support the creation of OpenStack Compute instances using bootable volume ([GH-461](https://github.com/ystia/yorc/issues/461))
* Allow to disable automatic Consul snapshots and restore when upgrading Yorc using ̀`YORC_DISABLE_CONSUL_SNAPSHOTS_ON_UPGRADE` env variable ([GH-486](https://github.com/ystia/yorc/issues/486))
* Allow to update instance attribute when creating attribute notifications ([GH-491](https://github.com/ystia/yorc/issues/491))
* Use the new Yorc plugin provided by Alien4Cloud (the Yorc Provider) in the bootstrap process. ([GH-494](https://github.com/ystia/yorc/issues/494))
* Missing documentation on premium features ([GH-407](https://github.com/ystia/yorc/issues/407))

## 4.0.0-M1 (July 12, 2019)

### BREAKING CHANGES

* Start v4.0 cycle ([GH-444](https://github.com/ystia/yorc/issues/444)):
  * deprecated API functions are now removed
  * the former and deprecated way to handle Kubernetes deployments is not supported anymore

### BUG FIXES

* Failure to deploy/undeploy big application: Transaction contains too many operations ([GH-484](https://github.com/ystia/yorc/issues/484))
* Wrong resources allocation on shareable Hosts Pool ([GH-426](https://github.com/ystia/yorc/issues/426))
* Deleting one host in Pool deletes other hosts having as prefix the deleted hostname ([GH-430](https://github.com/ystia/yorc/issues/430))
* Yorc should support long standard operation names as well as short ones ([GH-300](https://github.com/ystia/yorc/issues/300))
* Fix attributes notifications for services (substitutions) ([GH-423](https://github.com/ystia/yorc/issues/423))
* Monitoring can be stopped before the job termination ([GH-438](https://github.com/ystia/yorc/issues/438))
* mem_per_node slurm option parameter is limited to integer number of GB ([GH-446](https://github.com/ystia/yorc/issues/446))
* Job node state remains to "executing" when Ansible job fails ([GH-455](https://github.com/ystia/yorc/issues/455))
* Panic occurs uploading job slurm artifacts during load test ([GH-465](https://github.com/ystia/yorc/issues/465))

### ENHANCEMENTS

* Support OpenStack Block storage API v3 ([GH-440](https://github.com/ystia/yorc/issues/440))
* Expose bypass error parameter on workflow ([GH-425](https://github.com/ystia/yorc/issues/425))
* Support Alien4Cloud 2.2 ([GH-441](https://github.com/ystia/yorc/issues/441))
* Allow to provide extra env vars to Alien4Cloud during bootstrap ([GH-452](https://github.com/ystia/yorc/issues/452))
* Port CLI and Rest API minor changes for premium update feature ([GH-467](https://github.com/ystia/yorc/issues/467))
* Port changes for update nodes ([GH-476](https://github.com/ystia/yorc/issues/476))

## 3.2.0 (May 31, 2019)

### ENHANCEMENTS

* Bootstrap support of Ubuntu 1904 ([GH-419](https://github.com/ystia/yorc/issues/419))
* Print plugin logs in higher level than DEBUG ([GH-329](https://github.com/ystia/yorc/issues/329))
* Slurm job logs are displayed many time ([GH-397](https://github.com/ystia/yorc/issues/397))
* Allow to configure resources prefix for bootstrapped Yorc ([GH-399](https://github.com/ystia/yorc/issues/399))

### BUG FIXES

* Undeployment of a Hosts Pool bootstrapped setup doesn't clean correctly Hosts Pool ([GH-406](https://github.com/ystia/yorc/issues/406))
* Failure to deploy an application with Compute resources constraints on Hosts Pool ([GH-409](https://github.com/ystia/yorc/issues/409))
* Yorc server crashes on error: fatal error: concurrent map write ([GH-413](https://github.com/ystia/yorc/issues/413))
* Yorc bootstrap on HostPool in interactive mode should ask for hosts private IP addresses also ([GH-411](https://github.com/ystia/yorc/issues/411))
* Secure bootstrap on Hosts Pool fails configuring infra, error "playbooks must be a list of plays" ([GH-396](https://github.com/ystia/yorc/issues/396))
* Kubernetes infrastructure configuration support in Yorc is not able to detect erroneous config file path ([GH-378](https://github.com/ystia/yorc/issues/378))
* Emit a persistent event on deployment purge ([GH-402](https://github.com/ystia/yorc/issues/402))
* Invalid memory address panic appends on a workflow with non-existent on success step reference ([GH-417](https://github.com/ystia/yorc/issues/417))
* Erroneous Warning message on purged deployments timestamp ([GH-421](https://github.com/ystia/yorc/issues/421))

## 3.2.0-RC1 (May 10, 2019)

### BUG FIXES

* Can't deploy applications using compute instances filters on Hosts Pools ([GH-385](https://github.com/ystia/yorc/issues/385))
* Unexpected deployment deletion during topology unmarshalling ([GH-375](https://github.com/ystia/yorc/issues/375))
* Parsing of a description field of an TOSCA interface is interpreted as an operation ([GH-372](https://github.com/ystia/yorc/issues/372))
* Yorc does not support python3 ([GH-319](https://github.com/ystia/yorc/issues/319))
* Migrate from Oracle JDK to OpenJDK when bootstrapping Yorc/Alien4Cloud ([GH-383](https://github.com/ystia/yorc/issues/383))
* Monitoring causes Yorc and Consul CPU over consumption ([GH-388](https://github.com/ystia/yorc/issues/388))
* Bootstrap step YorcOnDemandLocationResources fails on setup with http proxy defined ([GH-384](https://github.com/ystia/yorc/issues/384))

### ENHANCEMENTS

* Add a note on ansible upgrade in documentation ([GH-373](https://github.com/ystia/yorc/issues/373))
* Policies API update ([GH-380](https://github.com/ystia/yorc/issues/380))
* Reduce the volume of data stored in Consul by removing builtin types duplicates on deployments ([GH-371](https://github.com/ystia/yorc/issues/371))
* Execute custom workflows and custom commands on selected instances ([GH-107](https://github.com/ystia/yorc/issues/107))
* Support OpenStack authentication with user domain ([GH-355](https://github.com/ystia/yorc/issues/355))

## 3.2.0-M5 (April 19, 2019)

### FEATURES

* Implement an anti-affinity placement policy for Openstack ([GH-84](https://github.com/ystia/yorc/issues/84))
* Allow to configure Ansible configuration file ([GH-346](https://github.com/ystia/yorc/issues/346))
* Monitor deployed services liveness ([GH-104](https://github.com/ystia/yorc/issues/104))

### ENHANCEMENTS

* Add job status feedback for slurm and k8s jobs ([GH-351](https://github.com/ystia/yorc/issues/351))
* Upgrade Ansible to 2.7.9 ([GH-364](https://github.com/ystia/yorc/issues/364))
* Reduce the volume of data stored in Consul part 1 ([GH-361](https://github.com/ystia/yorc/issues/361))

### BUG FIXES

* Unable to delete a deployment with non-conform topology ([GH-368](https://github.com/ystia/yorc/issues/368))

## 3.2.0-M4 (March 29, 2019)

### ENHANCEMENTS

* REST API doc changes on deployment update support in premium version ([GH-352](https://github.com/ystia/yorc/issues/352))
* Bootstrap Yorc with a Vault instance ([GH-282](https://github.com/ystia/yorc/issues/282))
* Refactor Slurm jobs ([GH-220](https://github.com/ystia/yorc/issues/220))
* Yorc does not log a slurm command error message, making diagnostic difficult ([GH-348](https://github.com/ystia/yorc/issues/348))

### FEATURES

* Yorc hostspool now allows more filtering ([GH-89](https://github.com/ystia/yorc/issues/89))
* Yorc support of kubernetes PersistentVolumeClaim ([GH-209](https://github.com/ystia/yorc/issues/209))

### BUG FIXES

* Bootstrap using a premium version of Alien4Cloud fails to configure https/SSL ([GH-345](https://github.com/ystia/yorc/issues/345))
* Deployment fails on error "socket: too many open files" ([GH-334](https://github.com/ystia/yorc/issues/334))
* Yorc bootstrap does not correctly treat default alien4cloud version download ([GH-286](https://github.com/ystia/yorc/issues/286))
* Attribute notification is not correctly set with HOST keyword ([GH-338](https://github.com/ystia/yorc/issues/338))
* Custom command events doesn't provide enough information ([GH-324](https://github.com/ystia/yorc/issues/324))
* Update Default Oracle JDK download URL as the previous one is not available for download anymore ([GH-341](https://github.com/ystia/yorc/issues/341))
* Bad notifications storage with several notified for one attribute notifier ([GH-343](https://github.com/ystia/yorc/issues/343))

## 3.2.0-M3 (March 11, 2019)

### BUG FIXES

* Yorc panics on segmentation violation attempting to deploy Ystia Forge Slurm topology ([GH-321](https://github.com/ystia/yorc/issues/321))
* Panic can append when undeploying Slurm computes ([GH-326](https://github.com/ystia/yorc/issues/326))

### FEATURES

* Yorc supports Slurm Accounting ([GH-280](https://github.com/ystia/yorc/issues/280))
* Yorc supports Slurm reservation ([GH-132](https://github.com/ystia/yorc/issues/132))

## 3.2.0-M2 (February 15, 2019)

### DEPENDENCIES

* Technical update to use Alien4Cloud 2.1.1 (Used in bootstrap)

### BUG FIXES

* Purging n deployment in parallel, one can fail on error: Missing targetId for task with id ([GH-293](https://github.com/ystia/yorc/issues/293))
* Deployment with a topology parsing error remains in initial status ([GH-283](https://github.com/ystia/yorc/issues/283))
* Interface name is not retrieved from custom command Rest request ([GH-287](https://github.com/ystia/yorc/issues/287))
* Instances are adding into topology before creating task ([GH-289](https://github.com/ystia/yorc/issues/289))
* Missing events for uninstall workflow in purge task ([GH-302](https://github.com/ystia/yorc/issues/302))
* All ssh connections to Slurm are killed if ssh server has reached the max number of allowed sessions ([GH-291](https://github.com/ystia/yorc/issues/291))
* It can take a considerable delay for a deployment to change status to UNDEPLOYMENT_IN_PROGRESS ([GH-306](https://github.com/ystia/yorc/issues/306))
* Slurm job monitoring is not designed for concurrency ([GH-308](https://github.com/ystia/yorc/issues/308))
* SSH Session pool: Panic if connection failed, this impacts Slurm infrastructure ([GH-315](https://github.com/ystia/yorc/issues/315))

### ENHANCEMENTS

* Bootstrap a secure Yorc setup ([GH-179](https://github.com/ystia/yorc/issues/179))
* Yorc bootstrap should save input values used to bootstrap a setup ([GH-248](https://github.com/ystia/yorc/issues/248))
* Publish value change event for instance attributes ([GH-222](https://github.com/ystia/yorc/issues/222))
* Move to Go modules to manage dependencies ([GH-183](https://github.com/ystia/yorc/issues/183))
* Document How to create a Yorc Plugin ([GH-119](https://github.com/ystia/yorc/issues/119))
* Slurm user credentials can be defined as slurm deployment topology properties, as an alternative to yorc configuration properties ([GH-281](https://github.com/ystia/yorc/issues/281))

## 3.2.0-M1 (January 28, 2019)

### BUG FIXES

* Can't deploy applications using a secured yorc/consul ([GH-274](https://github.com/ystia/yorc/issues/274))
* K8S jobs namespace should not be removed if its provided ([GH-245](https://github.com/ystia/yorc/issues/245))
* Unable to purge an application that appears in the list ([GH-238](https://github.com/ystia/yorc/issues/238))

## 3.1.0 (December 20, 2018)

### BUG FIXES

* When scaling down instances are not cleaned from consul ([GH-257](https://github.com/ystia/yorc/issues/257))
* Yorc bootstrap fails if downloadable URLs are too long ([GH-247](https://github.com/ystia/yorc/issues/247))

### ENHANCEMENTS

* Increase default workers number per Yorc server from `3` to `30` ([GH-244](https://github.com/ystia/yorc/issues/244))

### BUG FIXES

* Bootstrap fails on Red Hat Enterprise Linux 7.5 ([GH-252](https://github.com/ystia/yorc/issues/252))

## 3.1.0-RC2 (December 18, 2018)

### DEPENDENCIES

* Technical update to use Alien4Cloud 2.1.0 final version (Used in bootstrap)

## 3.1.0-RC1 (December 17, 2018)

### ENHANCEMENTS

* Support Jobs lifecycle enhancements (new operations `submit`, `run`, `cancel`) ([GH-196](https://github.com/ystia/yorc/issues/196))
* Forbid the parallel execution of several scheduled actions. This is for instance used for the asynchronous run operation of Jobs. This will prevent a same action to be scheduled in parallel (for jobs it will prevent checking and doing same actions several times) ([GH-230](https://github.com/ystia/yorc/issues/230))
* Generate Alien 2.1-compatible events ([GH-148](https://github.com/ystia/yorc/issues/148))

### BUG FIXES

* No output properties for services on GKE ([GH-214](https://github.com/ystia/yorc/issues/214))
* K8S service IP missing in runtime view when deploying on GKE ([GH-215](https://github.com/ystia/yorc/issues/215))
* Bootstrap of HA setup fails on GCP, at step configuring the NFS Client component ([GH-218](https://github.com/ystia/yorc/issues/218))
* Fix issue when default yorc.pem is used by Ansible with ssh-agent ([GH-233](https://github.com/ystia/yorc/issues/233))
* Publish workflow events when custom workflow is finished ([GH-234](https://github.com/ystia/yorc/issues/234))
* Bootstrap without internet access fails to get terraform plugins for local yorc ([GH-239](https://github.com/ystia/yorc/issues/239))
* CUDA_VISIBLE_DEVICES contains some unwanted unprintable characters [GH-210](https://github.com/ystia/yorc/issues/210))

## 3.1.0-M7 (December 07, 2018)

### DEPENDENCIES

* The orchestrator requires now at least Ansible 2.7.2 (upgrade from 2.6.3 introduced in [GH-194](https://github.com/ystia/yorc/issues/194))

### FEATURES

* Allow to bootstrap a full stack Alien4Cloud/Yorc setup using yorc CLI ([GH-131](https://github.com/ystia/yorc/issues/131))

### ENHANCEMENTS

* Use ssh-agent to not write ssh private keys on disk ([GH-201](https://github.com/ystia/yorc/issues/201))

### BUG FIXES

* ConnectTo relationship not working for kubernetes topologies ([GH-212](https://github.com/ystia/yorc/issues/212))

## 3.1.0-M6 (November 16, 2018)

### FEATURES

* Support GCE virtual private networks (VPC) ([GH-80](https://github.com/ystia/yorc/issues/80))
* Support Kubernetes Jobs. ([GH-86](https://github.com/ystia/yorc/issues/86))

### ENHANCEMENTS

* Allow user to provide an already existing namespace to use when creating Kubernetes resources ([GH-76](https://github.com/ystia/yorc/issues/76))

### BUG FIXES

* Generate unique names for GCP resources ([GH-177](https://github.com/ystia/yorc/issues/177))
* Need a HOST public_ip_address attribute on Hosts Pool compute nodes ([GH-199](https://github.com/ystia/yorc/issues/199))

## 3.1.0-M5 (October 26, 2018)

### FEATURES

* Support GCE Block storages. ([GH-82](https://github.com/ystia/yorc/issues/81))

### ENHANCEMENTS

* Concurrent workflows and custom commands executions are now allowed except when a deployment/undeployment/scaling operation is in progress ([GH-182](https://github.com/ystia/yorc/issues/182))
* Enable scaling of Kubernetes deployments ([GH-77](https://github.com/ystia/yorc/issues/77))

## 3.1.0-M4 (October 08, 2018)

### DEPENDENCIES

* The orchestrator requires now at least Terraform 0.11.8 and following Terraform plugins (with corresponding version constraints): `Consul (~> 2.1)`, `AWS (~> 1.36)`, `OpenStack (~> 1.9)`, `Google (~ 1.18)` and `null provider (~ 1.0)`. (Terraform upgrade from 0.9.11 introduced in [GH-82](https://github.com/ystia/yorc/issues/82))
* Consul version updated to 1.2.3

### FEATURES

* Support GCE Public IPs. ([GH-82](https://github.com/ystia/yorc/issues/82))

### IMPROVEMENTS

* Split workflow execution unit to step in order to allow a unique workflow to be executed by multiple Yorc instances. ([GH-93](https://github.com/ystia/yorc/issues/93))
* Make the run step of a Job execution asynchronous not to block a worker during the duration of the job. ([GH-85](https://github.com/ystia/yorc/issues/85))
* Added configuration parameters in Kubernetes infrastructure allowing to connect from outside to a cluster created on Google Kubernetes Engine ([GH-162](https://github.com/ystia/yorc/issues/162))
* Allow to upgrade from version 3.0.0 to a newer version without loosing existing data ([GH-130](https://github.com/ystia/yorc/issues/130))

### BUG FIXES

* Inputs are not injected into Slurm (srun) jobs ([GH-161](https://github.com/ystia/yorc/issues/161))
* Yorc consul service registration fails if using TLS ([GH-153](https://github.com/ystia/yorc/issues/153))
* Retrieving operation output when provisioning several instances resolves to the same value for all instances even if they are actually different ([GH-171](https://github.com/ystia/yorc/issues/171))

## 3.1.0-M3 (September 14, 2018)

### IMPROVEMENTS

* Allow to use 'In cluster' authentication when Yorc is deployed on Kubernetes. This allows to use credentials provided by Kubernetes itself. ([GH-156](https://github.com/ystia/yorc/issues/156))

### BUG FIXES

* REQ_TARGET keyword into TOSCA functions was broken. This was introduced during the upgrade to Alien4Cloud 2.0 that changed how requirements definition on node templates ([GH-159](https://github.com/ystia/yorc/issues/159))
* Parse Alien specific way of defining properties on relationships ([GH-155](https://github.com/ystia/yorc/issues/155))

## 3.1.0-M2 (August 24, 2018)

### DEPENDENCIES

* The orchestrator requires now at least Ansible 2.6.3 (upgrade from 2.4.1 introduced in [GH-146](https://github.com/ystia/yorc/issues/146))

### IMPROVEMENTS

* Providing Ansible task output in Yorc logs as soon as the task has finished ([GH-146](https://github.com/ystia/yorc/issues/146))

### BUG FIXES

* Parse of TOSCA value assignment literals as string. This prevents issues on strings being interpreted as float and rounded when converted back into strings (GH-137)
* Install missing dependency `jmespath` required by the `json_query` filter of Ansible (GH-139)
* Capabilities context props & attribute are not injected anymore for Ansible recipes implementation (GH-141)

## 3.1.0-M1 (August 6, 2018)

### FEATURES

* Manage applications secrets (GH-134)

### IMPROVEMENTS

* Relax errors on TOSCA get_attributes function resolution that may produce empty results instead of errors (GH-75)

### BUG FIXES

* Fix build issues on go1.11 (GH-72)

## 3.0.0 (July 11, 2018)

### Naming & Open Source community

Yorc 3.0.0 is the first major version since we open-sourced the formerly known Janus project. Previous versions have been made available on GitHub.

We are still shifting some of our tooling like road maps and backlogs publicly available tools. The idea is to make project management clear and to open Yorc to external contributions.

### Shifting to Alien4Cloud 2.0

Alien4Cloud released recently a fantastic major release with new features leveraged by Yorc to deliver a great orchestration solution.

Among many features, the ones we will focus on below are:

* UI redesign: Alien4Cloud 2.0.0 includes various changes in UI in order to make it more consistent and easier to use.
* Topology modifiers: Alien4Cloud 2.0.0 allows to define modifiers that could be executed in various phases prior to the deployment. Those modifiers allow to transform a given TOSCA topology.

### New GCP infrastructure

We are really excited to announce our first support of [Google Cloud Platform](https://cloud.google.com/).

Yorc now natively supports [Google Compute Engine](https://cloud.google.com/compute/) to create compute on demand on GCE.

### New Hosts Pool infrastructure

Yorc 3.0.0 supports a new infrastructure that we called "Hosts Pool". It allows to register generic hosts into Yorc and let Yorc allocate them for deployments. These hosts can be anything, VMs, physical machines, containers, ... whatever as long as we can ssh into them for provisioning. Yorc exposes a REST API and a CLI that allow to manage the hosts pool, making it easy to integrate it with other tools.

For more informations about the Hosts Pool infrastructure, check out [our dedicated documentation](http://yorc.readthedocs.io/en/latest/infrastructures.html#hosts-pool).

### Slurm infrastructure

We made some improvements with our Slurm integration:

* We now support Slurm "features" (which are basically tags on nodes) and "constraints" syntax to allocate nodes. [Examples here](https://wiki.rc.usf.edu/index.php/SLURM_Using_Features_and_Constraints).
* Support of srun and sbatch commands (see Jobs scheduling below)

### Refactoring Kubernetes infrastructure support

In Yorc 2 we made a first experimental integration with Kubernetes. This support and associated TOSCA types are deprecated in Yorc 3.0. Instead we switched to [new TOSCA types defined collectively with Alien4Cloud](http://alien4cloud.github.io/#/documentation/2.0.0/orchestrators/kubernetes/kubernetes_walkthrough.html).

This new integration will allow to build complex Kubernetes topologies.

### Support of Alien4Cloud Services

[Alien4Cloud has a great feature called "Services"](http://alien4cloud.github.io/common/features.html#/documentation/2.0.0/concepts/services.html). It allows both to define part of an application to be exposed as a service so that it can be consumed by other applications, or to register an external service in Alien4Cloud to be exposed and consumed by applications.

This feature allows to build new use cases like cross-infrastructure deployments or shared services among many others.

We are very excited to support it!

### Operations on orchestrator's host

Yet another super interesting feature! Until now TOSCA components handled by Yorc were designed to be hosted on a compute (whatever it was) that means that component's life-cycle scripts were executed on the provisioned compute. This feature allows to design components that will not necessary be hosted on a compute, and if not, life-cycle scripts are executed on the Yorc's host.

This opens a wide range of new use cases. You can for instance implement new computes implementations in pure TOSCA by calling cloud-providers CLI tools or interact with external services

Icing on the cake, for security reasons those executions are by default sand-boxed into containers to protect the host from mistakes and malicious usages.

### Jobs scheduling

This release brings a tech preview support of jobs scheduling. It allows to design workloads made of Jobs that could interact with each other and with other "standard" TOSCA component within an application. We worked hard together with the Alien4Cloud team to extent TOSCA to support Jobs scheduling.

In this release we mainly focused on the integration with Slurm for supporting this feature (but we are also working on Kubernetes for the next release :smile:). Bellow are new supported TOSCA types and implementations:

* SlurmJobs: will lead to issuing a srun command with a given executable file.
* SlurmBatch: will lead to issuing a sbatch command with a given batch file and associated executables
* Singularity integration: allows to execute a Singularity container instead of an executable file.

### Mutual SSL auth between Alien & Yorc

Alien4Cloud and Yorc can now mutually authenticate themselves with TLS certificates.

### New Logs formating

We constantly try to improve feedback returned to our users about runtime execution. In this release we are publishing logs with more context on the node/instance/operation/interface to which the log relates to.

### Monitoring

Yorc 3.0 brings foundations on applicative monitoring, it allows to monitor compute liveness at a interval defined by the user. When a compute goes down or up we use or events API to notify the user and Alien4Cloud to monitor an application visually within the runtime view.

Our monitoring implementation was designed to be a fault-tolerant service.<|MERGE_RESOLUTION|>--- conflicted
+++ resolved
@@ -2,15 +2,13 @@
 
 ## UNRELEASED
 
-<<<<<<< HEAD
 ### FEATURES
 
 * Host pool election for compute allocation can be more relevant ([GH-83](https://github.com/ystia/yorc/issues/83))
-=======
+
 ### BUG FIXES
 
 * Tosca public_ip_address attribute is wrongly set with private address for hosts pool computes ([GH-593](https://github.com/ystia/yorc/issues/593))
->>>>>>> c9d57fba
 
 ## 4.0.0-M8 (January 24, 2020)
 
