# Yorc Changelog

## UNRELEASED

<<<<<<< HEAD
### FEATURES

Enrich Yorc REST API with endpoints and handlers for locations management ([GH-479](https://github.com/ystia/yorc/issues/479))
=======
### ENHANCEMENTS

* Allow to specify query parameters in infrastructure usage queries ([GH-543](https://github.com/ystia/yorc/issues/543))
>>>>>>> d635ea34

### BUG FIXES

* Duplicate SLURM job info log in case of failure ([GH-545](https://github.com/ystia/yorc/issues/545))

## 4.0.0-M6 (November 08, 2019)

### ENHANCEMENTS

* Add Consul DB migration of hostspools due to locations modifications ([GH-531](https://github.com/ystia/yorc/issues/531))
* Allow to provide inline configuration options for generated sbatch scripts ([GH-537](https://github.com/ystia/yorc/issues/537))
* Optionally source an environment file before submitting slurm jobs ([GH-541](https://github.com/ystia/yorc/issues/541))
* Update Infrastructure collector feature to handle locations ([GH-533](https://github.com/ystia/yorc/issues/533))
* Refactor deployments package to be able to use different storage backends - part One: Reduce Consul coupling / Add Context parameter ([GH-530](https://github.com/ystia/yorc/issues/530))

### BUG FIXES

* YORC_LOCATIONS_FILE_PATH env variable and locations_file_path command flag are not working ([GH-535](https://github.com/ystia/yorc/issues/535))

## 4.0.0-M5 (October 11, 2019)

### BREAKING CHANGES

The support of locations in Yorc (issue [GH-478](https://github.com/ystia/yorc/issues/478)), provides the ability to create several locations of a given infrastructure type (Openstack, Google Cloud, AWS, SLURM, Hosts Pool).

It introduces breaking changes in Yorc configuration as described below.

It is not anymore possible to define infrastructure properties through:

* environment variables, like `YORC_INFRA_OPENSTACK_AUTH_URL`
* yorc server command flags, like `--infrastructure_openstack_auth_url`.

Yorc configuration file does not anymore contain infrastructures definitions. This configuration provides now the path to a file defining locations for any of these types: Openstack, Google Cloud, AWS, SLURM.

For example, this Yorc configuration file in previous version allowed to define a single infrastructure of type OpenStack:

```yaml
resources_prefix: yorc-
consul:
  address: http://consul-host:8500
  datacenter: dc1
infrastructures:
  openstack:
    auth_url: http://1.2.3.4:5000
    tenant_name: mytenant
    user_name: myuser
    password: mypasswd
    region: RegionOne
    private_network_name: private-net
    default_security_groups: [group1,default]
```

This becomes now in this version:

```yaml
resources_prefix: yorc-
consul:
  address: 127.0.0.1:8500
locations_file_path: /path/to/locations.yaml
```

And file `/path/to/locations.yaml` contains locations definitions, for example here two OpenStack locations :

```yaml
locations:
  - name: myFirstOpenStackLocation
    type: openstack
    properties:
      auth_url: http://1.2.3.4:5000
      tenant_name: mytenant
      user_name: myuser
      password: mypasswd
      region: RegionOne
      private_network_name: private-net
      default_security_groups: [group1,default]
  - name: mySecondOpenStackLocation
    type: openstack
    properties:
      auth_url: http://5.6.7.8:5000
      tenant_name: mytenant
      user_name: myuser
      password: mypasswd
      region: RegionOne
      private_network_name: private-net
      default_security_groups: [group1,default]
```

When a Yorc server is starting and has no location defined yet, it will read this locations configuration file and create the corresponding locations.
Once this has been done, the locations configuration file won't be used anymore. Next version of Yorc will provide CLI and APIs allowing to create/update/delete locations.

Regardings Hosts Pool, the file format allowing to define one Hosts Pool hasn't changed.
But the CLI commands have now a mandatory argument to provide the location name:  `-l locationName` or `--location locationName`.

For example, this command was executed in previous Yorc version to create/update a Hosts Pool from a file:

```bash
yorc hp apply myhostspool.yaml
```

It is now:

```bash
yorc hp apply -l myLocation myhostspool.yaml
```

See Yorc documentation for additional details:

* section [configuration](https://yorc.readthedocs.io/en/latest/configuration.html)
* section on [CLI commands related to Hosts pool](https://yorc.readthedocs.io/en/latest/cli.html#cli-commands-related-to-hosts-pool)

### FEATURES

* Yorc support of Kubernetes StatefulSet ([GH-206](https://github.com/ystia/yorc/issues/206))
* Add support for asynchronous operations execution on plugins ([GH-525](https://github.com/ystia/yorc/issues/525))

### ENHANCEMENTS

* Locations concept in Yorc ([GH-478](https://github.com/ystia/yorc/issues/478))

### BUG FIXES

* Kubernetes Jobs do not support Service IP injection ([GH-528](https://github.com/ystia/yorc/issues/528))
* BadAccess error may be thrown when trying to resolve a TOSCA function end up in error ([GH-526](https://github.com/ystia/yorc/issues/526))
* Fix possible overlap on generated batch wrappers scripts when submitting several singularity jobs in parallel ([GH-522](https://github.com/ystia/yorc/issues/522))
* Bootstrap wrongly configures on-demand resources on OpenStack ([GH-520](https://github.com/ystia/yorc/issues/520))

## 4.0.0-M4 (September 19, 2019)

### BUG FIXES

* Fixed a bug preventing OpenStack Networks from being created ([GH-515](https://github.com/ystia/yorc/issues/515))
* Having a deployment named as a prefix of another one causes several issues ([GH-512](https://github.com/ystia/yorc/issues/512))
* A deployment may disappear from the deployments list while its currently running a purge task ([GH-504](https://github.com/ystia/yorc/issues/504))
* A4C Logs are displaying stack error when workflow step fails ([GH-503](https://github.com/ystia/yorc/issues/503))
* Bootstrap on OpenStack doesn't allow floating IP provisioning ([GH-516](https://github.com/ystia/yorc/issues/516))

## 4.0.0-M3 (August 30, 2019)

### SECURITY FIXES

* Fixed a vulnerability that could allow an attacker to read the content of a file stored on Yorc host by pretending it is an ssh key. ([GHSA-8vhw-qv5r-38h5](https://github.com/ystia/yorc/security/advisories/GHSA-8vhw-qv5r-38h5))

### BUG FIXES

* Undeploying an application with a running workflow should not be possible ([GH-460](https://github.com/ystia/yorc/issues/460))

## 4.0.0-M2 (August 09, 2019)

### ENHANCEMENTS

* Should support the creation of OpenStack Compute instances using bootable volume ([GH-461](https://github.com/ystia/yorc/issues/461))
* Allow to disable automatic Consul snapshots and restore when upgrading Yorc using ̀`YORC_DISABLE_CONSUL_SNAPSHOTS_ON_UPGRADE` env variable ([GH-486](https://github.com/ystia/yorc/issues/486))
* Allow to update instance attribute when creating attribute notifications ([GH-491](https://github.com/ystia/yorc/issues/491))
* Use the new Yorc plugin provided by Alien4Cloud (the Yorc Provider) in the bootstrap process. ([GH-494](https://github.com/ystia/yorc/issues/494))
* Missing documentation on premium features ([GH-407](https://github.com/ystia/yorc/issues/407))

## 4.0.0-M1 (July 12, 2019)

### BREAKING CHANGES

* Start v4.0 cycle ([GH-444](https://github.com/ystia/yorc/issues/444)):
  * deprecated API functions are now removed
  * the former and deprecated way to handle Kubernetes deployments is not supported anymore

### BUG FIXES

* Failure to deploy/undeploy big application: Transaction contains too many operations ([GH-484](https://github.com/ystia/yorc/issues/484))
* Wrong resources allocation on shareable Hosts Pool ([GH-426](https://github.com/ystia/yorc/issues/426))
* Deleting one host in Pool deletes other hosts having as prefix the deleted hostname ([GH-430](https://github.com/ystia/yorc/issues/430))
* Yorc should support long standard operation names as well as short ones ([GH-300](https://github.com/ystia/yorc/issues/300))
* Fix attributes notifications for services (substitutions) ([GH-423](https://github.com/ystia/yorc/issues/423))
* Monitoring can be stopped before the job termination ([GH-438](https://github.com/ystia/yorc/issues/438))
* mem_per_node slurm option parameter is limited to integer number of GB ([GH-446](https://github.com/ystia/yorc/issues/446))
* Job node state remains to "executing" when Ansible job fails ([GH-455](https://github.com/ystia/yorc/issues/455))
* Panic occurs uploading job slurm artifacts during load test ([GH-465](https://github.com/ystia/yorc/issues/465))

### ENHANCEMENTS

* Support OpenStack Block storage API v3 ([GH-440](https://github.com/ystia/yorc/issues/440))
* Expose bypass error parameter on workflow ([GH-425](https://github.com/ystia/yorc/issues/425))
* Support Alien4Cloud 2.2 ([GH-441](https://github.com/ystia/yorc/issues/441))
* Allow to provide extra env vars to Alien4Cloud during bootstrap ([GH-452](https://github.com/ystia/yorc/issues/452))
* Port CLI and Rest API minor changes for premium update feature ([GH-467](https://github.com/ystia/yorc/issues/467))
* Port changes for update nodes ([GH-476](https://github.com/ystia/yorc/issues/476))

## 3.2.0 (May 31, 2019)

### ENHANCEMENTS

* Bootstrap support of Ubuntu 1904 ([GH-419](https://github.com/ystia/yorc/issues/419))
* Print plugin logs in higher level than DEBUG ([GH-329](https://github.com/ystia/yorc/issues/329))
* Slurm job logs are displayed many time ([GH-397](https://github.com/ystia/yorc/issues/397))
* Allow to configure resources prefix for bootstrapped Yorc ([GH-399](https://github.com/ystia/yorc/issues/399))

### BUG FIXES

* Undeployment of a Hosts Pool bootstrapped setup doesn't clean correctly Hosts Pool ([GH-406](https://github.com/ystia/yorc/issues/406))
* Failure to deploy an application with Compute resources constraints on Hosts Pool ([GH-409](https://github.com/ystia/yorc/issues/409))
* Yorc server crashes on error: fatal error: concurrent map write ([GH-413](https://github.com/ystia/yorc/issues/413))
* Yorc bootstrap on HostPool in interactive mode should ask for hosts private IP addresses also ([GH-411](https://github.com/ystia/yorc/issues/411))
* Secure bootstrap on Hosts Pool fails configuring infra, error "playbooks must be a list of plays" ([GH-396](https://github.com/ystia/yorc/issues/396))
* Kubernetes infrastructure configuration support in Yorc is not able to detect erroneous config file path ([GH-378](https://github.com/ystia/yorc/issues/378))
* Emit a persistent event on deployment purge ([GH-402](https://github.com/ystia/yorc/issues/402))
* Invalid memory address panic appends on a workflow with non-existent on success step reference ([GH-417](https://github.com/ystia/yorc/issues/417))
* Erroneous Warning message on purged deployments timestamp ([GH-421](https://github.com/ystia/yorc/issues/421))

## 3.2.0-RC1 (May 10, 2019)

### BUG FIXES

* Can't deploy applications using compute instances filters on Hosts Pools ([GH-385](https://github.com/ystia/yorc/issues/385))
* Unexpected deployment deletion during topology unmarshalling ([GH-375](https://github.com/ystia/yorc/issues/375))
* Parsing of a description field of an TOSCA interface is interpreted as an operation ([GH-372](https://github.com/ystia/yorc/issues/372))
* Yorc does not support python3 ([GH-319](https://github.com/ystia/yorc/issues/319))
* Migrate from Oracle JDK to OpenJDK when bootstrapping Yorc/Alien4Cloud ([GH-383](https://github.com/ystia/yorc/issues/383))
* Monitoring causes Yorc and Consul CPU over consumption ([GH-388](https://github.com/ystia/yorc/issues/388))
* Bootstrap step YorcOnDemandLocationResources fails on setup with http proxy defined ([GH-384](https://github.com/ystia/yorc/issues/384))

### ENHANCEMENTS

* Add a note on ansible upgrade in documentation ([GH-373](https://github.com/ystia/yorc/issues/373))
* Policies API update ([GH-380](https://github.com/ystia/yorc/issues/380))
* Reduce the volume of data stored in Consul by removing builtin types duplicates on deployments ([GH-371](https://github.com/ystia/yorc/issues/371))
* Execute custom workflows and custom commands on selected instances ([GH-107](https://github.com/ystia/yorc/issues/107))
* Support OpenStack authentication with user domain ([GH-355](https://github.com/ystia/yorc/issues/355))

## 3.2.0-M5 (April 19, 2019)

### FEATURES

* Implement an anti-affinity placement policy for Openstack ([GH-84](https://github.com/ystia/yorc/issues/84))
* Allow to configure Ansible configuration file ([GH-346](https://github.com/ystia/yorc/issues/346))
* Monitor deployed services liveness ([GH-104](https://github.com/ystia/yorc/issues/104))

### ENHANCEMENTS

* Add job status feedback for slurm and k8s jobs ([GH-351](https://github.com/ystia/yorc/issues/351))
* Upgrade Ansible to 2.7.9 ([GH-364](https://github.com/ystia/yorc/issues/364))
* Reduce the volume of data stored in Consul part 1 ([GH-361](https://github.com/ystia/yorc/issues/361))

### BUG FIXES

* Unable to delete a deployment with non-conform topology ([GH-368](https://github.com/ystia/yorc/issues/368))

## 3.2.0-M4 (March 29, 2019)

### ENHANCEMENTS

* REST API doc changes on deployment update support in premium version ([GH-352](https://github.com/ystia/yorc/issues/352))
* Bootstrap Yorc with a Vault instance ([GH-282](https://github.com/ystia/yorc/issues/282))
* Refactor Slurm jobs ([GH-220](https://github.com/ystia/yorc/issues/220))
* Yorc does not log a slurm command error message, making diagnostic difficult ([GH-348](https://github.com/ystia/yorc/issues/348))

### FEATURES

* Yorc hostspool now allows more filtering ([GH-89](https://github.com/ystia/yorc/issues/89))
* Yorc support of kubernetes PersistentVolumeClaim ([GH-209](https://github.com/ystia/yorc/issues/209))

### BUG FIXES

* Bootstrap using a premium version of Alien4Cloud fails to configure https/SSL ([GH-345](https://github.com/ystia/yorc/issues/345))
* Deployment fails on error "socket: too many open files" ([GH-334](https://github.com/ystia/yorc/issues/334))
* Yorc bootstrap does not correctly treat default alien4cloud version download ([GH-286](https://github.com/ystia/yorc/issues/286))
* Attribute notification is not correctly set with HOST keyword ([GH-338](https://github.com/ystia/yorc/issues/338))
* Custom command events doesn't provide enough information ([GH-324](https://github.com/ystia/yorc/issues/324))
* Update Default Oracle JDK download URL as the previous one is not available for download anymore ([GH-341](https://github.com/ystia/yorc/issues/341))
* Bad notifications storage with several notified for one attribute notifier ([GH-343](https://github.com/ystia/yorc/issues/343))

## 3.2.0-M3 (March 11, 2019)

### BUG FIXES

* Yorc panics on segmentation violation attempting to deploy Ystia Forge Slurm topology ([GH-321](https://github.com/ystia/yorc/issues/321))
* Panic can append when undeploying Slurm computes ([GH-326](https://github.com/ystia/yorc/issues/326))

### FEATURES

* Yorc supports Slurm Accounting ([GH-280](https://github.com/ystia/yorc/issues/280))
* Yorc supports Slurm reservation ([GH-132](https://github.com/ystia/yorc/issues/132))

## 3.2.0-M2 (February 15, 2019)

### DEPENDENCIES

* Technical update to use Alien4Cloud 2.1.1 (Used in bootstrap)

### BUG FIXES

* Purging n deployment in parallel, one can fail on error: Missing targetId for task with id ([GH-293](https://github.com/ystia/yorc/issues/293))
* Deployment with a topology parsing error remains in initial status ([GH-283](https://github.com/ystia/yorc/issues/283))
* Interface name is not retrieved from custom command Rest request ([GH-287](https://github.com/ystia/yorc/issues/287))
* Instances are adding into topology before creating task ([GH-289](https://github.com/ystia/yorc/issues/289))
* Missing events for uninstall workflow in purge task ([GH-302](https://github.com/ystia/yorc/issues/302))
* All ssh connections to Slurm are killed if ssh server has reached the max number of allowed sessions ([GH-291](https://github.com/ystia/yorc/issues/291))
* It can take a considerable delay for a deployment to change status to UNDEPLOYMENT_IN_PROGRESS ([GH-306](https://github.com/ystia/yorc/issues/306))
* Slurm job monitoring is not designed for concurrency ([GH-308](https://github.com/ystia/yorc/issues/308))
* SSH Session pool: Panic if connection failed, this impacts Slurm infrastructure ([GH-315](https://github.com/ystia/yorc/issues/315))

### ENHANCEMENTS

* Bootstrap a secure Yorc setup ([GH-179](https://github.com/ystia/yorc/issues/179))
* Yorc bootstrap should save input values used to bootstrap a setup ([GH-248](https://github.com/ystia/yorc/issues/248))
* Publish value change event for instance attributes ([GH-222](https://github.com/ystia/yorc/issues/222))
* Move to Go modules to manage dependencies ([GH-183](https://github.com/ystia/yorc/issues/183))
* Document How to create a Yorc Plugin ([GH-119](https://github.com/ystia/yorc/issues/119))
* Slurm user credentials can be defined as slurm deployment topology properties, as an alternative to yorc configuration properties ([GH-281](https://github.com/ystia/yorc/issues/281))

## 3.2.0-M1 (January 28, 2019)

### BUG FIXES

* Can't deploy applications using a secured yorc/consul ([GH-274](https://github.com/ystia/yorc/issues/274))
* K8S jobs namespace should not be removed if its provided ([GH-245](https://github.com/ystia/yorc/issues/245))
* Unable to purge an application that appears in the list ([GH-238](https://github.com/ystia/yorc/issues/238))

## 3.1.0 (December 20, 2018)

### BUG FIXES

* When scaling down instances are not cleaned from consul ([GH-257](https://github.com/ystia/yorc/issues/257))
* Yorc bootstrap fails if downloadable URLs are too long ([GH-247](https://github.com/ystia/yorc/issues/247))

### ENHANCEMENTS

* Increase default workers number per Yorc server from `3` to `30` ([GH-244](https://github.com/ystia/yorc/issues/244))

### BUG FIXES

* Bootstrap fails on Red Hat Enterprise Linux 7.5 ([GH-252](https://github.com/ystia/yorc/issues/252))

## 3.1.0-RC2 (December 18, 2018)

### DEPENDENCIES

* Technical update to use Alien4Cloud 2.1.0 final version (Used in bootstrap)

## 3.1.0-RC1 (December 17, 2018)

### ENHANCEMENTS

* Support Jobs lifecycle enhancements (new operations `submit`, `run`, `cancel`) ([GH-196](https://github.com/ystia/yorc/issues/196))
* Forbid the parallel execution of several scheduled actions. This is for instance used for the asynchronous run operation of Jobs. This will prevent a same action to be scheduled in parallel (for jobs it will prevent checking and doing same actions several times) ([GH-230](https://github.com/ystia/yorc/issues/230))
* Generate Alien 2.1-compatible events ([GH-148](https://github.com/ystia/yorc/issues/148))

### BUG FIXES

* No output properties for services on GKE ([GH-214](https://github.com/ystia/yorc/issues/214))
* K8S service IP missing in runtime view when deploying on GKE ([GH-215](https://github.com/ystia/yorc/issues/215))
* Bootstrap of HA setup fails on GCP, at step configuring the NFS Client component ([GH-218](https://github.com/ystia/yorc/issues/218))
* Fix issue when default yorc.pem is used by Ansible with ssh-agent ([GH-233](https://github.com/ystia/yorc/issues/233))
* Publish workflow events when custom workflow is finished ([GH-234](https://github.com/ystia/yorc/issues/234))
* Bootstrap without internet access fails to get terraform plugins for local yorc ([GH-239](https://github.com/ystia/yorc/issues/239))
* CUDA_VISIBLE_DEVICES contains some unwanted unprintable characters [GH-210](https://github.com/ystia/yorc/issues/210))

## 3.1.0-M7 (December 07, 2018)

### DEPENDENCIES

* The orchestrator requires now at least Ansible 2.7.2 (upgrade from 2.6.3 introduced in [GH-194](https://github.com/ystia/yorc/issues/194))

### FEATURES

* Allow to bootstrap a full stack Alien4Cloud/Yorc setup using yorc CLI ([GH-131](https://github.com/ystia/yorc/issues/131))

### ENHANCEMENTS

* Use ssh-agent to not write ssh private keys on disk ([GH-201](https://github.com/ystia/yorc/issues/201))

### BUG FIXES

* ConnectTo relationship not working for kubernetes topologies ([GH-212](https://github.com/ystia/yorc/issues/212))

## 3.1.0-M6 (November 16, 2018)

### FEATURES

* Support GCE virtual private networks (VPC) ([GH-80](https://github.com/ystia/yorc/issues/80))
* Support Kubernetes Jobs. ([GH-86](https://github.com/ystia/yorc/issues/86))

### ENHANCEMENTS

* Allow user to provide an already existing namespace to use when creating Kubernetes resources ([GH-76](https://github.com/ystia/yorc/issues/76))

### BUG FIXES

* Generate unique names for GCP resources ([GH-177](https://github.com/ystia/yorc/issues/177))
* Need a HOST public_ip_address attribute on Hosts Pool compute nodes ([GH-199](https://github.com/ystia/yorc/issues/199))

## 3.1.0-M5 (October 26, 2018)

### FEATURES

* Support GCE Block storages. ([GH-82](https://github.com/ystia/yorc/issues/81))

### ENHANCEMENTS

* Concurrent workflows and custom commands executions are now allowed except when a deployment/undeployment/scaling operation is in progress ([GH-182](https://github.com/ystia/yorc/issues/182))
* Enable scaling of Kubernetes deployments ([GH-77](https://github.com/ystia/yorc/issues/77))

## 3.1.0-M4 (October 08, 2018)

### DEPENDENCIES

* The orchestrator requires now at least Terraform 0.11.8 and following Terraform plugins (with corresponding version constraints): `Consul (~> 2.1)`, `AWS (~> 1.36)`, `OpenStack (~> 1.9)`, `Google (~ 1.18)` and `null provider (~ 1.0)`. (Terraform upgrade from 0.9.11 introduced in [GH-82](https://github.com/ystia/yorc/issues/82))
* Consul version updated to 1.2.3

### FEATURES

* Support GCE Public IPs. ([GH-82](https://github.com/ystia/yorc/issues/82))

### IMPROVEMENTS

* Split workflow execution unit to step in order to allow a unique workflow to be executed by multiple Yorc instances. ([GH-93](https://github.com/ystia/yorc/issues/93))
* Make the run step of a Job execution asynchronous not to block a worker during the duration of the job. ([GH-85](https://github.com/ystia/yorc/issues/85))
* Added configuration parameters in Kubernetes infrastructure allowing to connect from outside to a cluster created on Google Kubernetes Engine ([GH-162](https://github.com/ystia/yorc/issues/162))
* Allow to upgrade from version 3.0.0 to a newer version without loosing existing data ([GH-130](https://github.com/ystia/yorc/issues/130))

### BUG FIXES

* Inputs are not injected into Slurm (srun) jobs ([GH-161](https://github.com/ystia/yorc/issues/161))
* Yorc consul service registration fails if using TLS ([GH-153](https://github.com/ystia/yorc/issues/153))
* Retrieving operation output when provisioning several instances resolves to the same value for all instances even if they are actually different ([GH-171](https://github.com/ystia/yorc/issues/171))

## 3.1.0-M3 (September 14, 2018)

### IMPROVEMENTS

* Allow to use 'In cluster' authentication when Yorc is deployed on Kubernetes. This allows to use credentials provided by Kubernetes itself. ([GH-156](https://github.com/ystia/yorc/issues/156))

### BUG FIXES

* REQ_TARGET keyword into TOSCA functions was broken. This was introduced during the upgrade to Alien4Cloud 2.0 that changed how requirements definition on node templates ([GH-159](https://github.com/ystia/yorc/issues/159))
* Parse Alien specific way of defining properties on relationships ([GH-155](https://github.com/ystia/yorc/issues/155))

## 3.1.0-M2 (August 24, 2018)

### DEPENDENCIES

* The orchestrator requires now at least Ansible 2.6.3 (upgrade from 2.4.1 introduced in [GH-146](https://github.com/ystia/yorc/issues/146))

### IMPROVEMENTS

* Providing Ansible task output in Yorc logs as soon as the task has finished ([GH-146](https://github.com/ystia/yorc/issues/146))

### BUG FIXES

* Parse of TOSCA value assignment literals as string. This prevents issues on strings being interpreted as float and rounded when converted back into strings (GH-137)
* Install missing dependency `jmespath` required by the `json_query` filter of Ansible (GH-139)
* Capabilities context props & attribute are not injected anymore for Ansible recipes implementation (GH-141)

## 3.1.0-M1 (August 6, 2018)

### FEATURES

* Manage applications secrets (GH-134)

### IMPROVEMENTS

* Relax errors on TOSCA get_attributes function resolution that may produce empty results instead of errors (GH-75)

### BUG FIXES

* Fix build issues on go1.11 (GH-72)

## 3.0.0 (July 11, 2018)

### Naming & Open Source community

Yorc 3.0.0 is the first major version since we open-sourced the formerly known Janus project. Previous versions have been made available on GitHub.

We are still shifting some of our tooling like road maps and backlogs publicly available tools. The idea is to make project management clear and to open Yorc to external contributions.

### Shifting to Alien4Cloud 2.0

Alien4Cloud released recently a fantastic major release with new features leveraged by Yorc to deliver a great orchestration solution.

Among many features, the ones we will focus on below are:

* UI redesign: Alien4Cloud 2.0.0 includes various changes in UI in order to make it more consistent and easier to use.
* Topology modifiers: Alien4Cloud 2.0.0 allows to define modifiers that could be executed in various phases prior to the deployment. Those modifiers allow to transform a given TOSCA topology.

### New GCP infrastructure

We are really excited to announce our first support of [Google Cloud Platform](https://cloud.google.com/).

Yorc now natively supports [Google Compute Engine](https://cloud.google.com/compute/) to create compute on demand on GCE.

### New Hosts Pool infrastructure

Yorc 3.0.0 supports a new infrastructure that we called "Hosts Pool". It allows to register generic hosts into Yorc and let Yorc allocate them for deployments. These hosts can be anything, VMs, physical machines, containers, ... whatever as long as we can ssh into them for provisioning. Yorc exposes a REST API and a CLI that allow to manage the hosts pool, making it easy to integrate it with other tools.

For more informations about the Hosts Pool infrastructure, check out [our dedicated documentation](http://yorc.readthedocs.io/en/latest/infrastructures.html#hosts-pool).

### Slurm infrastructure

We made some improvements with our Slurm integration:

* We now support Slurm "features" (which are basically tags on nodes) and "constraints" syntax to allocate nodes. [Examples here](https://wiki.rc.usf.edu/index.php/SLURM_Using_Features_and_Constraints).
* Support of srun and sbatch commands (see Jobs scheduling below)

### Refactoring Kubernetes infrastructure support

In Yorc 2 we made a first experimental integration with Kubernetes. This support and associated TOSCA types are deprecated in Yorc 3.0. Instead we switched to [new TOSCA types defined collectively with Alien4Cloud](http://alien4cloud.github.io/#/documentation/2.0.0/orchestrators/kubernetes/kubernetes_walkthrough.html).

This new integration will allow to build complex Kubernetes topologies.

### Support of Alien4Cloud Services

[Alien4Cloud has a great feature called "Services"](http://alien4cloud.github.io/common/features.html#/documentation/2.0.0/concepts/services.html). It allows both to define part of an application to be exposed as a service so that it can be consumed by other applications, or to register an external service in Alien4Cloud to be exposed and consumed by applications.

This feature allows to build new use cases like cross-infrastructure deployments or shared services among many others.

We are very excited to support it!

### Operations on orchestrator's host

Yet another super interesting feature! Until now TOSCA components handled by Yorc were designed to be hosted on a compute (whatever it was) that means that component's life-cycle scripts were executed on the provisioned compute. This feature allows to design components that will not necessary be hosted on a compute, and if not, life-cycle scripts are executed on the Yorc's host.

This opens a wide range of new use cases. You can for instance implement new computes implementations in pure TOSCA by calling cloud-providers CLI tools or interact with external services

Icing on the cake, for security reasons those executions are by default sand-boxed into containers to protect the host from mistakes and malicious usages.

### Jobs scheduling

This release brings a tech preview support of jobs scheduling. It allows to design workloads made of Jobs that could interact with each other and with other "standard" TOSCA component within an application. We worked hard together with the Alien4Cloud team to extent TOSCA to support Jobs scheduling.

In this release we mainly focused on the integration with Slurm for supporting this feature (but we are also working on Kubernetes for the next release :smile:). Bellow are new supported TOSCA types and implementations:

* SlurmJobs: will lead to issuing a srun command with a given executable file.
* SlurmBatch: will lead to issuing a sbatch command with a given batch file and associated executables
* Singularity integration: allows to execute a Singularity container instead of an executable file.

### Mutual SSL auth between Alien & Yorc

Alien4Cloud and Yorc can now mutually authenticate themselves with TLS certificates.

### New Logs formating

We constantly try to improve feedback returned to our users about runtime execution. In this release we are publishing logs with more context on the node/instance/operation/interface to which the log relates to.

### Monitoring

Yorc 3.0 brings foundations on applicative monitoring, it allows to monitor compute liveness at a interval defined by the user. When a compute goes down or up we use or events API to notify the user and Alien4Cloud to monitor an application visually within the runtime view.

Our monitoring implementation was designed to be a fault-tolerant service.<|MERGE_RESOLUTION|>--- conflicted
+++ resolved
@@ -2,15 +2,13 @@
 
 ## UNRELEASED
 
-<<<<<<< HEAD
-### FEATURES
-
-Enrich Yorc REST API with endpoints and handlers for locations management ([GH-479](https://github.com/ystia/yorc/issues/479))
-=======
+### FEATURES
+
+* Enrich Yorc REST API with endpoints and handlers for locations management ([GH-479](https://github.com/ystia/yorc/issues/479))
+
 ### ENHANCEMENTS
 
 * Allow to specify query parameters in infrastructure usage queries ([GH-543](https://github.com/ystia/yorc/issues/543))
->>>>>>> d635ea34
 
 ### BUG FIXES
 
