# Yorc Changelog

## UNRELEASED

### BREAKING CHANGES

<<<<<<< HEAD
#### Changes in Yorc metric namespace

In order to improve the observability of Yorc execution, the exposed metrics' names were modified.
Now labels are used which allow to provide metric trees ([GH-297](https://github.com/ystia/yorc/issues/297))
=======
#### Changes on the deployments API

As deployments are from now stored by JSON, some functions have been changed:

```
func GetOperationPathAndPrimaryImplementation(ctx context.Context, deploymentID, nodeTemplateImpl, nodeTypeImpl, operationName string) (string, string, error)
func GetRequirementsKeysByTypeForNode(ctx context.Context, deploymentID, nodeName, requirementType string) ([]string, error)
func GetRequirementKeyByNameForNode(ctx context.Context, deploymentID, nodeName, requirementName string) (string, error)
func ReadWorkflow(kv *api.KV, deploymentID, workflowName string) (tosca.Workflow, error)
```

And substituted by:

```
func GetOperationImplementation(ctx context.Context, ...) (*tosca.Implementation, error)
func GetRequirementsByTypeForNode(ctx context.Context, deploymentID, nodeName, requirementType string) ([]Requirement, error)
func GetWorkflow(ctx context.Context, deploymentID, workflowName string) (*tosca.Workflow, error)
```
>>>>>>> 640ecaf1

### ENHANCEMENTS

* Should be able to bootstrap Yorc on OpenStack with Identity API v3 ([GH-575](https://github.com/ystia/yorc/issues/575))
* Refactor deployments package to be able to use different storage backends - part Two: Consul as default Deployments store implementation ([GH-530](https://github.com/ystia/yorc/issues/530))

### BUG FIXES

* Deployment stuck and cannot be resumed in certain circumstances ([GH-563](https://github.com/ystia/yorc/issues/563))
* Yorc bootstrap on 4.0.0-M7 doesn't work unless an alternative download URL is provided for Yorc ([GH-561](https://github.com/ystia/yorc/issues/561))
* Location properties stored in Vault are no longer resolvable ([GH-565](https://github.com/ystia/yorc/issues/565))
* If no locations configured when first starting a Yorc server, the command "locations apply config_locations_file_path" won't work ([GH-574](https://github.com/ystia/yorc/issues/5674))
* An error during deployment purge may let the deployment in a wrong state ([GH-572](https://github.com/ystia/yorc/issues/572))
* Can have current deployment and undeployment on the same application on specific conditions ([GH-567](https://github.com/ystia/yorc/issues/567))
* API calls to deploy and update a deployment will now prevent other API calls that may modify a deployment to run at the same time

## 4.0.0-M7 (November 29, 2019)

### BREAKING CHANGES

#### Changes in the REST API

##### Deployment updates

Until now deployments updates (which is a premium feature) were made on the same API operation than submitting a deployment with a given identifier:
`PUT /deployments/<deployment_id>`.
The decision on updating a deployment or creating a new one was based on the existence or not of a deployment with the given identifier.

This was confusing and makes error handling on clients difficult. So we decided to split those operations on two different API endpoints.
Submitting a deployment with a given identifier remain as it was, but updating a deployment is now available on the `PATCH /deployments/<deployment_id>` endpoint.

Trying to update a deployment on an OSS version will now result in a `401 Forbiden` error instead of a `409 Conflict` error previously.
Submitting a deployment with an identifier that is already used will still result in a `409 Conflict` error but without an informative message indicating that a
premium version is required to perform a deployment update.

This is tracked on ([GH-547: Refactor Deployment updates API](https://github.com/ystia/yorc/issues/547)).

#### Others

* API /health changed to /server/health ([GH-551](https://github.com/ystia/yorc/issues/551))

### FEATURES

* Add support for using bastion hosts to provision instances with ansible and terraform ([GH-128](https://github.com/ystia/yorc/issues/128))
* Enrich Yorc REST API with endpoints and handlers for locations management ([GH-479](https://github.com/ystia/yorc/issues/479))
* Loading bar while bootstrap ([GH-254](https://github.com/ystia/yorc/issues/254))

### ENHANCEMENTS

* Allow to specify query parameters in infrastructure usage queries ([GH-543](https://github.com/ystia/yorc/issues/543))

### BUG FIXES

* Duplicate SLURM job info log in case of failure ([GH-545](https://github.com/ystia/yorc/issues/545))

## 4.0.0-M6 (November 08, 2019)

### ENHANCEMENTS

* Add Consul DB migration of hostspools due to locations modifications ([GH-531](https://github.com/ystia/yorc/issues/531))
* Allow to provide inline configuration options for generated sbatch scripts ([GH-537](https://github.com/ystia/yorc/issues/537))
* Optionally source an environment file before submitting slurm jobs ([GH-541](https://github.com/ystia/yorc/issues/541))
* Update Infrastructure collector feature to handle locations ([GH-533](https://github.com/ystia/yorc/issues/533))
* Refactor deployments package to be able to use different storage backends - part One: Reduce Consul coupling / Add Context parameter ([GH-530](https://github.com/ystia/yorc/issues/530))

### BUG FIXES

* YORC_LOCATIONS_FILE_PATH env variable and locations_file_path command flag are not working ([GH-535](https://github.com/ystia/yorc/issues/535))

## 4.0.0-M5 (October 11, 2019)

### BREAKING CHANGES

The support of locations in Yorc (issue [GH-478](https://github.com/ystia/yorc/issues/478)), provides the ability to create several locations of a given infrastructure type (Openstack, Google Cloud, AWS, SLURM, Hosts Pool).

It introduces breaking changes in Yorc configuration as described below.

It is not anymore possible to define infrastructure properties through:

* environment variables, like `YORC_INFRA_OPENSTACK_AUTH_URL`
* yorc server command flags, like `--infrastructure_openstack_auth_url`.

Yorc configuration file does not anymore contain infrastructures definitions. This configuration provides now the path to a file defining locations for any of these types: Openstack, Google Cloud, AWS, SLURM.

For example, this Yorc configuration file in previous version allowed to define a single infrastructure of type OpenStack:

```yaml
resources_prefix: yorc-
consul:
  address: http://consul-host:8500
  datacenter: dc1
infrastructures:
  openstack:
    auth_url: http://1.2.3.4:5000
    tenant_name: mytenant
    user_name: myuser
    password: mypasswd
    region: RegionOne
    private_network_name: private-net
    default_security_groups: [group1,default]
```

This becomes now in this version:

```yaml
resources_prefix: yorc-
consul:
  address: 127.0.0.1:8500
locations_file_path: /path/to/locations.yaml
```

And file `/path/to/locations.yaml` contains locations definitions, for example here two OpenStack locations :

```yaml
locations:
  - name: myFirstOpenStackLocation
    type: openstack
    properties:
      auth_url: http://1.2.3.4:5000
      tenant_name: mytenant
      user_name: myuser
      password: mypasswd
      region: RegionOne
      private_network_name: private-net
      default_security_groups: [group1,default]
  - name: mySecondOpenStackLocation
    type: openstack
    properties:
      auth_url: http://5.6.7.8:5000
      tenant_name: mytenant
      user_name: myuser
      password: mypasswd
      region: RegionOne
      private_network_name: private-net
      default_security_groups: [group1,default]
```

When a Yorc server is starting and has no location defined yet, it will read this locations configuration file and create the corresponding locations.
Once this has been done, the locations configuration file won't be used anymore. Next version of Yorc will provide CLI and APIs allowing to create/update/delete locations.

Regardings Hosts Pool, the file format allowing to define one Hosts Pool hasn't changed.
But the CLI commands have now a mandatory argument to provide the location name:  `-l locationName` or `--location locationName`.

For example, this command was executed in previous Yorc version to create/update a Hosts Pool from a file:

```bash
yorc hp apply myhostspool.yaml
```

It is now:

```bash
yorc hp apply -l myLocation myhostspool.yaml
```

See Yorc documentation for additional details:

* section [configuration](https://yorc.readthedocs.io/en/latest/configuration.html)
* section on [CLI commands related to Hosts pool](https://yorc.readthedocs.io/en/latest/cli.html#cli-commands-related-to-hosts-pool)

### FEATURES

* Yorc support of Kubernetes StatefulSet ([GH-206](https://github.com/ystia/yorc/issues/206))
* Add support for asynchronous operations execution on plugins ([GH-525](https://github.com/ystia/yorc/issues/525))

### ENHANCEMENTS

* Locations concept in Yorc ([GH-478](https://github.com/ystia/yorc/issues/478))

### BUG FIXES

* Kubernetes Jobs do not support Service IP injection ([GH-528](https://github.com/ystia/yorc/issues/528))
* BadAccess error may be thrown when trying to resolve a TOSCA function end up in error ([GH-526](https://github.com/ystia/yorc/issues/526))
* Fix possible overlap on generated batch wrappers scripts when submitting several singularity jobs in parallel ([GH-522](https://github.com/ystia/yorc/issues/522))
* Bootstrap wrongly configures on-demand resources on OpenStack ([GH-520](https://github.com/ystia/yorc/issues/520))

## 4.0.0-M4 (September 19, 2019)

### BUG FIXES

* Fixed a bug preventing OpenStack Networks from being created ([GH-515](https://github.com/ystia/yorc/issues/515))
* Having a deployment named as a prefix of another one causes several issues ([GH-512](https://github.com/ystia/yorc/issues/512))
* A deployment may disappear from the deployments list while its currently running a purge task ([GH-504](https://github.com/ystia/yorc/issues/504))
* A4C Logs are displaying stack error when workflow step fails ([GH-503](https://github.com/ystia/yorc/issues/503))
* Bootstrap on OpenStack doesn't allow floating IP provisioning ([GH-516](https://github.com/ystia/yorc/issues/516))

## 4.0.0-M3 (August 30, 2019)

### SECURITY FIXES

* Fixed a vulnerability that could allow an attacker to read the content of a file stored on Yorc host by pretending it is an ssh key. ([GHSA-8vhw-qv5r-38h5](https://github.com/ystia/yorc/security/advisories/GHSA-8vhw-qv5r-38h5))

### BUG FIXES

* Undeploying an application with a running workflow should not be possible ([GH-460](https://github.com/ystia/yorc/issues/460))

## 4.0.0-M2 (August 09, 2019)

### ENHANCEMENTS

* Should support the creation of OpenStack Compute instances using bootable volume ([GH-461](https://github.com/ystia/yorc/issues/461))
* Allow to disable automatic Consul snapshots and restore when upgrading Yorc using ̀`YORC_DISABLE_CONSUL_SNAPSHOTS_ON_UPGRADE` env variable ([GH-486](https://github.com/ystia/yorc/issues/486))
* Allow to update instance attribute when creating attribute notifications ([GH-491](https://github.com/ystia/yorc/issues/491))
* Use the new Yorc plugin provided by Alien4Cloud (the Yorc Provider) in the bootstrap process. ([GH-494](https://github.com/ystia/yorc/issues/494))
* Missing documentation on premium features ([GH-407](https://github.com/ystia/yorc/issues/407))

## 4.0.0-M1 (July 12, 2019)

### BREAKING CHANGES

* Start v4.0 cycle ([GH-444](https://github.com/ystia/yorc/issues/444)):
  * deprecated API functions are now removed
  * the former and deprecated way to handle Kubernetes deployments is not supported anymore

### BUG FIXES

* Failure to deploy/undeploy big application: Transaction contains too many operations ([GH-484](https://github.com/ystia/yorc/issues/484))
* Wrong resources allocation on shareable Hosts Pool ([GH-426](https://github.com/ystia/yorc/issues/426))
* Deleting one host in Pool deletes other hosts having as prefix the deleted hostname ([GH-430](https://github.com/ystia/yorc/issues/430))
* Yorc should support long standard operation names as well as short ones ([GH-300](https://github.com/ystia/yorc/issues/300))
* Fix attributes notifications for services (substitutions) ([GH-423](https://github.com/ystia/yorc/issues/423))
* Monitoring can be stopped before the job termination ([GH-438](https://github.com/ystia/yorc/issues/438))
* mem_per_node slurm option parameter is limited to integer number of GB ([GH-446](https://github.com/ystia/yorc/issues/446))
* Job node state remains to "executing" when Ansible job fails ([GH-455](https://github.com/ystia/yorc/issues/455))
* Panic occurs uploading job slurm artifacts during load test ([GH-465](https://github.com/ystia/yorc/issues/465))

### ENHANCEMENTS

* Support OpenStack Block storage API v3 ([GH-440](https://github.com/ystia/yorc/issues/440))
* Expose bypass error parameter on workflow ([GH-425](https://github.com/ystia/yorc/issues/425))
* Support Alien4Cloud 2.2 ([GH-441](https://github.com/ystia/yorc/issues/441))
* Allow to provide extra env vars to Alien4Cloud during bootstrap ([GH-452](https://github.com/ystia/yorc/issues/452))
* Port CLI and Rest API minor changes for premium update feature ([GH-467](https://github.com/ystia/yorc/issues/467))
* Port changes for update nodes ([GH-476](https://github.com/ystia/yorc/issues/476))

## 3.2.0 (May 31, 2019)

### ENHANCEMENTS

* Bootstrap support of Ubuntu 1904 ([GH-419](https://github.com/ystia/yorc/issues/419))
* Print plugin logs in higher level than DEBUG ([GH-329](https://github.com/ystia/yorc/issues/329))
* Slurm job logs are displayed many time ([GH-397](https://github.com/ystia/yorc/issues/397))
* Allow to configure resources prefix for bootstrapped Yorc ([GH-399](https://github.com/ystia/yorc/issues/399))

### BUG FIXES

* Undeployment of a Hosts Pool bootstrapped setup doesn't clean correctly Hosts Pool ([GH-406](https://github.com/ystia/yorc/issues/406))
* Failure to deploy an application with Compute resources constraints on Hosts Pool ([GH-409](https://github.com/ystia/yorc/issues/409))
* Yorc server crashes on error: fatal error: concurrent map write ([GH-413](https://github.com/ystia/yorc/issues/413))
* Yorc bootstrap on HostPool in interactive mode should ask for hosts private IP addresses also ([GH-411](https://github.com/ystia/yorc/issues/411))
* Secure bootstrap on Hosts Pool fails configuring infra, error "playbooks must be a list of plays" ([GH-396](https://github.com/ystia/yorc/issues/396))
* Kubernetes infrastructure configuration support in Yorc is not able to detect erroneous config file path ([GH-378](https://github.com/ystia/yorc/issues/378))
* Emit a persistent event on deployment purge ([GH-402](https://github.com/ystia/yorc/issues/402))
* Invalid memory address panic appends on a workflow with non-existent on success step reference ([GH-417](https://github.com/ystia/yorc/issues/417))
* Erroneous Warning message on purged deployments timestamp ([GH-421](https://github.com/ystia/yorc/issues/421))

## 3.2.0-RC1 (May 10, 2019)

### BUG FIXES

* Can't deploy applications using compute instances filters on Hosts Pools ([GH-385](https://github.com/ystia/yorc/issues/385))
* Unexpected deployment deletion during topology unmarshalling ([GH-375](https://github.com/ystia/yorc/issues/375))
* Parsing of a description field of an TOSCA interface is interpreted as an operation ([GH-372](https://github.com/ystia/yorc/issues/372))
* Yorc does not support python3 ([GH-319](https://github.com/ystia/yorc/issues/319))
* Migrate from Oracle JDK to OpenJDK when bootstrapping Yorc/Alien4Cloud ([GH-383](https://github.com/ystia/yorc/issues/383))
* Monitoring causes Yorc and Consul CPU over consumption ([GH-388](https://github.com/ystia/yorc/issues/388))
* Bootstrap step YorcOnDemandLocationResources fails on setup with http proxy defined ([GH-384](https://github.com/ystia/yorc/issues/384))

### ENHANCEMENTS

* Add a note on ansible upgrade in documentation ([GH-373](https://github.com/ystia/yorc/issues/373))
* Policies API update ([GH-380](https://github.com/ystia/yorc/issues/380))
* Reduce the volume of data stored in Consul by removing builtin types duplicates on deployments ([GH-371](https://github.com/ystia/yorc/issues/371))
* Execute custom workflows and custom commands on selected instances ([GH-107](https://github.com/ystia/yorc/issues/107))
* Support OpenStack authentication with user domain ([GH-355](https://github.com/ystia/yorc/issues/355))

## 3.2.0-M5 (April 19, 2019)

### FEATURES

* Implement an anti-affinity placement policy for Openstack ([GH-84](https://github.com/ystia/yorc/issues/84))
* Allow to configure Ansible configuration file ([GH-346](https://github.com/ystia/yorc/issues/346))
* Monitor deployed services liveness ([GH-104](https://github.com/ystia/yorc/issues/104))

### ENHANCEMENTS

* Add job status feedback for slurm and k8s jobs ([GH-351](https://github.com/ystia/yorc/issues/351))
* Upgrade Ansible to 2.7.9 ([GH-364](https://github.com/ystia/yorc/issues/364))
* Reduce the volume of data stored in Consul part 1 ([GH-361](https://github.com/ystia/yorc/issues/361))

### BUG FIXES

* Unable to delete a deployment with non-conform topology ([GH-368](https://github.com/ystia/yorc/issues/368))

## 3.2.0-M4 (March 29, 2019)

### ENHANCEMENTS

* REST API doc changes on deployment update support in premium version ([GH-352](https://github.com/ystia/yorc/issues/352))
* Bootstrap Yorc with a Vault instance ([GH-282](https://github.com/ystia/yorc/issues/282))
* Refactor Slurm jobs ([GH-220](https://github.com/ystia/yorc/issues/220))
* Yorc does not log a slurm command error message, making diagnostic difficult ([GH-348](https://github.com/ystia/yorc/issues/348))

### FEATURES

* Yorc hostspool now allows more filtering ([GH-89](https://github.com/ystia/yorc/issues/89))
* Yorc support of kubernetes PersistentVolumeClaim ([GH-209](https://github.com/ystia/yorc/issues/209))

### BUG FIXES

* Bootstrap using a premium version of Alien4Cloud fails to configure https/SSL ([GH-345](https://github.com/ystia/yorc/issues/345))
* Deployment fails on error "socket: too many open files" ([GH-334](https://github.com/ystia/yorc/issues/334))
* Yorc bootstrap does not correctly treat default alien4cloud version download ([GH-286](https://github.com/ystia/yorc/issues/286))
* Attribute notification is not correctly set with HOST keyword ([GH-338](https://github.com/ystia/yorc/issues/338))
* Custom command events doesn't provide enough information ([GH-324](https://github.com/ystia/yorc/issues/324))
* Update Default Oracle JDK download URL as the previous one is not available for download anymore ([GH-341](https://github.com/ystia/yorc/issues/341))
* Bad notifications storage with several notified for one attribute notifier ([GH-343](https://github.com/ystia/yorc/issues/343))

## 3.2.0-M3 (March 11, 2019)

### BUG FIXES

* Yorc panics on segmentation violation attempting to deploy Ystia Forge Slurm topology ([GH-321](https://github.com/ystia/yorc/issues/321))
* Panic can append when undeploying Slurm computes ([GH-326](https://github.com/ystia/yorc/issues/326))

### FEATURES

* Yorc supports Slurm Accounting ([GH-280](https://github.com/ystia/yorc/issues/280))
* Yorc supports Slurm reservation ([GH-132](https://github.com/ystia/yorc/issues/132))

## 3.2.0-M2 (February 15, 2019)

### DEPENDENCIES

* Technical update to use Alien4Cloud 2.1.1 (Used in bootstrap)

### BUG FIXES

* Purging n deployment in parallel, one can fail on error: Missing targetId for task with id ([GH-293](https://github.com/ystia/yorc/issues/293))
* Deployment with a topology parsing error remains in initial status ([GH-283](https://github.com/ystia/yorc/issues/283))
* Interface name is not retrieved from custom command Rest request ([GH-287](https://github.com/ystia/yorc/issues/287))
* Instances are adding into topology before creating task ([GH-289](https://github.com/ystia/yorc/issues/289))
* Missing events for uninstall workflow in purge task ([GH-302](https://github.com/ystia/yorc/issues/302))
* All ssh connections to Slurm are killed if ssh server has reached the max number of allowed sessions ([GH-291](https://github.com/ystia/yorc/issues/291))
* It can take a considerable delay for a deployment to change status to UNDEPLOYMENT_IN_PROGRESS ([GH-306](https://github.com/ystia/yorc/issues/306))
* Slurm job monitoring is not designed for concurrency ([GH-308](https://github.com/ystia/yorc/issues/308))
* SSH Session pool: Panic if connection failed, this impacts Slurm infrastructure ([GH-315](https://github.com/ystia/yorc/issues/315))

### ENHANCEMENTS

* Bootstrap a secure Yorc setup ([GH-179](https://github.com/ystia/yorc/issues/179))
* Yorc bootstrap should save input values used to bootstrap a setup ([GH-248](https://github.com/ystia/yorc/issues/248))
* Publish value change event for instance attributes ([GH-222](https://github.com/ystia/yorc/issues/222))
* Move to Go modules to manage dependencies ([GH-183](https://github.com/ystia/yorc/issues/183))
* Document How to create a Yorc Plugin ([GH-119](https://github.com/ystia/yorc/issues/119))
* Slurm user credentials can be defined as slurm deployment topology properties, as an alternative to yorc configuration properties ([GH-281](https://github.com/ystia/yorc/issues/281))

## 3.2.0-M1 (January 28, 2019)

### BUG FIXES

* Can't deploy applications using a secured yorc/consul ([GH-274](https://github.com/ystia/yorc/issues/274))
* K8S jobs namespace should not be removed if its provided ([GH-245](https://github.com/ystia/yorc/issues/245))
* Unable to purge an application that appears in the list ([GH-238](https://github.com/ystia/yorc/issues/238))

## 3.1.0 (December 20, 2018)

### BUG FIXES

* When scaling down instances are not cleaned from consul ([GH-257](https://github.com/ystia/yorc/issues/257))
* Yorc bootstrap fails if downloadable URLs are too long ([GH-247](https://github.com/ystia/yorc/issues/247))

### ENHANCEMENTS

* Increase default workers number per Yorc server from `3` to `30` ([GH-244](https://github.com/ystia/yorc/issues/244))

### BUG FIXES

* Bootstrap fails on Red Hat Enterprise Linux 7.5 ([GH-252](https://github.com/ystia/yorc/issues/252))

## 3.1.0-RC2 (December 18, 2018)

### DEPENDENCIES

* Technical update to use Alien4Cloud 2.1.0 final version (Used in bootstrap)

## 3.1.0-RC1 (December 17, 2018)

### ENHANCEMENTS

* Support Jobs lifecycle enhancements (new operations `submit`, `run`, `cancel`) ([GH-196](https://github.com/ystia/yorc/issues/196))
* Forbid the parallel execution of several scheduled actions. This is for instance used for the asynchronous run operation of Jobs. This will prevent a same action to be scheduled in parallel (for jobs it will prevent checking and doing same actions several times) ([GH-230](https://github.com/ystia/yorc/issues/230))
* Generate Alien 2.1-compatible events ([GH-148](https://github.com/ystia/yorc/issues/148))

### BUG FIXES

* No output properties for services on GKE ([GH-214](https://github.com/ystia/yorc/issues/214))
* K8S service IP missing in runtime view when deploying on GKE ([GH-215](https://github.com/ystia/yorc/issues/215))
* Bootstrap of HA setup fails on GCP, at step configuring the NFS Client component ([GH-218](https://github.com/ystia/yorc/issues/218))
* Fix issue when default yorc.pem is used by Ansible with ssh-agent ([GH-233](https://github.com/ystia/yorc/issues/233))
* Publish workflow events when custom workflow is finished ([GH-234](https://github.com/ystia/yorc/issues/234))
* Bootstrap without internet access fails to get terraform plugins for local yorc ([GH-239](https://github.com/ystia/yorc/issues/239))
* CUDA_VISIBLE_DEVICES contains some unwanted unprintable characters [GH-210](https://github.com/ystia/yorc/issues/210))

## 3.1.0-M7 (December 07, 2018)

### DEPENDENCIES

* The orchestrator requires now at least Ansible 2.7.2 (upgrade from 2.6.3 introduced in [GH-194](https://github.com/ystia/yorc/issues/194))

### FEATURES

* Allow to bootstrap a full stack Alien4Cloud/Yorc setup using yorc CLI ([GH-131](https://github.com/ystia/yorc/issues/131))

### ENHANCEMENTS

* Use ssh-agent to not write ssh private keys on disk ([GH-201](https://github.com/ystia/yorc/issues/201))

### BUG FIXES

* ConnectTo relationship not working for kubernetes topologies ([GH-212](https://github.com/ystia/yorc/issues/212))

## 3.1.0-M6 (November 16, 2018)

### FEATURES

* Support GCE virtual private networks (VPC) ([GH-80](https://github.com/ystia/yorc/issues/80))
* Support Kubernetes Jobs. ([GH-86](https://github.com/ystia/yorc/issues/86))

### ENHANCEMENTS

* Allow user to provide an already existing namespace to use when creating Kubernetes resources ([GH-76](https://github.com/ystia/yorc/issues/76))

### BUG FIXES

* Generate unique names for GCP resources ([GH-177](https://github.com/ystia/yorc/issues/177))
* Need a HOST public_ip_address attribute on Hosts Pool compute nodes ([GH-199](https://github.com/ystia/yorc/issues/199))

## 3.1.0-M5 (October 26, 2018)

### FEATURES

* Support GCE Block storages. ([GH-82](https://github.com/ystia/yorc/issues/81))

### ENHANCEMENTS

* Concurrent workflows and custom commands executions are now allowed except when a deployment/undeployment/scaling operation is in progress ([GH-182](https://github.com/ystia/yorc/issues/182))
* Enable scaling of Kubernetes deployments ([GH-77](https://github.com/ystia/yorc/issues/77))

## 3.1.0-M4 (October 08, 2018)

### DEPENDENCIES

* The orchestrator requires now at least Terraform 0.11.8 and following Terraform plugins (with corresponding version constraints): `Consul (~> 2.1)`, `AWS (~> 1.36)`, `OpenStack (~> 1.9)`, `Google (~ 1.18)` and `null provider (~ 1.0)`. (Terraform upgrade from 0.9.11 introduced in [GH-82](https://github.com/ystia/yorc/issues/82))
* Consul version updated to 1.2.3

### FEATURES

* Support GCE Public IPs. ([GH-82](https://github.com/ystia/yorc/issues/82))

### IMPROVEMENTS

* Split workflow execution unit to step in order to allow a unique workflow to be executed by multiple Yorc instances. ([GH-93](https://github.com/ystia/yorc/issues/93))
* Make the run step of a Job execution asynchronous not to block a worker during the duration of the job. ([GH-85](https://github.com/ystia/yorc/issues/85))
* Added configuration parameters in Kubernetes infrastructure allowing to connect from outside to a cluster created on Google Kubernetes Engine ([GH-162](https://github.com/ystia/yorc/issues/162))
* Allow to upgrade from version 3.0.0 to a newer version without loosing existing data ([GH-130](https://github.com/ystia/yorc/issues/130))

### BUG FIXES

* Inputs are not injected into Slurm (srun) jobs ([GH-161](https://github.com/ystia/yorc/issues/161))
* Yorc consul service registration fails if using TLS ([GH-153](https://github.com/ystia/yorc/issues/153))
* Retrieving operation output when provisioning several instances resolves to the same value for all instances even if they are actually different ([GH-171](https://github.com/ystia/yorc/issues/171))

## 3.1.0-M3 (September 14, 2018)

### IMPROVEMENTS

* Allow to use 'In cluster' authentication when Yorc is deployed on Kubernetes. This allows to use credentials provided by Kubernetes itself. ([GH-156](https://github.com/ystia/yorc/issues/156))

### BUG FIXES

* REQ_TARGET keyword into TOSCA functions was broken. This was introduced during the upgrade to Alien4Cloud 2.0 that changed how requirements definition on node templates ([GH-159](https://github.com/ystia/yorc/issues/159))
* Parse Alien specific way of defining properties on relationships ([GH-155](https://github.com/ystia/yorc/issues/155))

## 3.1.0-M2 (August 24, 2018)

### DEPENDENCIES

* The orchestrator requires now at least Ansible 2.6.3 (upgrade from 2.4.1 introduced in [GH-146](https://github.com/ystia/yorc/issues/146))

### IMPROVEMENTS

* Providing Ansible task output in Yorc logs as soon as the task has finished ([GH-146](https://github.com/ystia/yorc/issues/146))

### BUG FIXES

* Parse of TOSCA value assignment literals as string. This prevents issues on strings being interpreted as float and rounded when converted back into strings (GH-137)
* Install missing dependency `jmespath` required by the `json_query` filter of Ansible (GH-139)
* Capabilities context props & attribute are not injected anymore for Ansible recipes implementation (GH-141)

## 3.1.0-M1 (August 6, 2018)

### FEATURES

* Manage applications secrets (GH-134)

### IMPROVEMENTS

* Relax errors on TOSCA get_attributes function resolution that may produce empty results instead of errors (GH-75)

### BUG FIXES

* Fix build issues on go1.11 (GH-72)

## 3.0.0 (July 11, 2018)

### Naming & Open Source community

Yorc 3.0.0 is the first major version since we open-sourced the formerly known Janus project. Previous versions have been made available on GitHub.

We are still shifting some of our tooling like road maps and backlogs publicly available tools. The idea is to make project management clear and to open Yorc to external contributions.

### Shifting to Alien4Cloud 2.0

Alien4Cloud released recently a fantastic major release with new features leveraged by Yorc to deliver a great orchestration solution.

Among many features, the ones we will focus on below are:

* UI redesign: Alien4Cloud 2.0.0 includes various changes in UI in order to make it more consistent and easier to use.
* Topology modifiers: Alien4Cloud 2.0.0 allows to define modifiers that could be executed in various phases prior to the deployment. Those modifiers allow to transform a given TOSCA topology.

### New GCP infrastructure

We are really excited to announce our first support of [Google Cloud Platform](https://cloud.google.com/).

Yorc now natively supports [Google Compute Engine](https://cloud.google.com/compute/) to create compute on demand on GCE.

### New Hosts Pool infrastructure

Yorc 3.0.0 supports a new infrastructure that we called "Hosts Pool". It allows to register generic hosts into Yorc and let Yorc allocate them for deployments. These hosts can be anything, VMs, physical machines, containers, ... whatever as long as we can ssh into them for provisioning. Yorc exposes a REST API and a CLI that allow to manage the hosts pool, making it easy to integrate it with other tools.

For more informations about the Hosts Pool infrastructure, check out [our dedicated documentation](http://yorc.readthedocs.io/en/latest/infrastructures.html#hosts-pool).

### Slurm infrastructure

We made some improvements with our Slurm integration:

* We now support Slurm "features" (which are basically tags on nodes) and "constraints" syntax to allocate nodes. [Examples here](https://wiki.rc.usf.edu/index.php/SLURM_Using_Features_and_Constraints).
* Support of srun and sbatch commands (see Jobs scheduling below)

### Refactoring Kubernetes infrastructure support

In Yorc 2 we made a first experimental integration with Kubernetes. This support and associated TOSCA types are deprecated in Yorc 3.0. Instead we switched to [new TOSCA types defined collectively with Alien4Cloud](http://alien4cloud.github.io/#/documentation/2.0.0/orchestrators/kubernetes/kubernetes_walkthrough.html).

This new integration will allow to build complex Kubernetes topologies.

### Support of Alien4Cloud Services

[Alien4Cloud has a great feature called "Services"](http://alien4cloud.github.io/common/features.html#/documentation/2.0.0/concepts/services.html). It allows both to define part of an application to be exposed as a service so that it can be consumed by other applications, or to register an external service in Alien4Cloud to be exposed and consumed by applications.

This feature allows to build new use cases like cross-infrastructure deployments or shared services among many others.

We are very excited to support it!

### Operations on orchestrator's host

Yet another super interesting feature! Until now TOSCA components handled by Yorc were designed to be hosted on a compute (whatever it was) that means that component's life-cycle scripts were executed on the provisioned compute. This feature allows to design components that will not necessary be hosted on a compute, and if not, life-cycle scripts are executed on the Yorc's host.

This opens a wide range of new use cases. You can for instance implement new computes implementations in pure TOSCA by calling cloud-providers CLI tools or interact with external services

Icing on the cake, for security reasons those executions are by default sand-boxed into containers to protect the host from mistakes and malicious usages.

### Jobs scheduling

This release brings a tech preview support of jobs scheduling. It allows to design workloads made of Jobs that could interact with each other and with other "standard" TOSCA component within an application. We worked hard together with the Alien4Cloud team to extent TOSCA to support Jobs scheduling.

In this release we mainly focused on the integration with Slurm for supporting this feature (but we are also working on Kubernetes for the next release :smile:). Bellow are new supported TOSCA types and implementations:

* SlurmJobs: will lead to issuing a srun command with a given executable file.
* SlurmBatch: will lead to issuing a sbatch command with a given batch file and associated executables
* Singularity integration: allows to execute a Singularity container instead of an executable file.

### Mutual SSL auth between Alien & Yorc

Alien4Cloud and Yorc can now mutually authenticate themselves with TLS certificates.

### New Logs formating

We constantly try to improve feedback returned to our users about runtime execution. In this release we are publishing logs with more context on the node/instance/operation/interface to which the log relates to.

### Monitoring

Yorc 3.0 brings foundations on applicative monitoring, it allows to monitor compute liveness at a interval defined by the user. When a compute goes down or up we use or events API to notify the user and Alien4Cloud to monitor an application visually within the runtime view.

Our monitoring implementation was designed to be a fault-tolerant service.<|MERGE_RESOLUTION|>--- conflicted
+++ resolved
@@ -4,12 +4,11 @@
 
 ### BREAKING CHANGES
 
-<<<<<<< HEAD
 #### Changes in Yorc metric namespace
 
 In order to improve the observability of Yorc execution, the exposed metrics' names were modified.
 Now labels are used which allow to provide metric trees ([GH-297](https://github.com/ystia/yorc/issues/297))
-=======
+
 #### Changes on the deployments API
 
 As deployments are from now stored by JSON, some functions have been changed:
@@ -28,7 +27,6 @@
 func GetRequirementsByTypeForNode(ctx context.Context, deploymentID, nodeName, requirementType string) ([]Requirement, error)
 func GetWorkflow(ctx context.Context, deploymentID, workflowName string) (*tosca.Workflow, error)
 ```
->>>>>>> 640ecaf1
 
 ### ENHANCEMENTS
 
